//
//  TDInternal.h
//  TouchDB
//
//  Created by Jens Alfke on 12/8/11.
//  Copyright (c) 2011 Couchbase, Inc. All rights reserved.
//

#import <TouchDB/TDDatabase.h>
#import "TDDatabase+Attachments.h"
#import "TDDatabaseManager.h"
#import "TDView.h"
#import "TDServer.h"
#import "TDRouter.h"
#import "TDReplicator.h"
#import "TDRemoteRequest.h"
#import "TDBlobStore.h"
@class TDAttachment, TDBlobStoreWriter;


@interface TDDatabase ()
@property (readwrite, copy) NSString* name;  // make it settable
@property (readonly) FMDatabase* fmdb;
@property (readonly) TDBlobStore* attachmentStore;
- (SInt64) getDocNumericID: (NSString*)docID;
- (TDRevisionList*) getAllRevisionsOfDocumentID: (NSString*)docID
                                      numericID: (SInt64)docNumericID
                                    onlyCurrent: (BOOL)onlyCurrent;
- (TDStatus) deleteViewNamed: (NSString*)name;
- (NSMutableDictionary*) documentPropertiesFromJSON: (NSData*)json
                                              docID: (NSString*)docID
                                              revID: (NSString*)revID
                                           sequence: (SequenceNumber)sequence
                                            options: (TDContentOptions)options;
<<<<<<< HEAD
- (void) notifyChange: (TDRevision*)rev source: (NSURL*)source;
=======
- (NSString*) winningRevIDOfDocNumericID: (SInt64)docNumericID
                               isDeleted: (BOOL*)outIsDeleted;
>>>>>>> 9dbdaf8e
@end

@interface TDDatabase (Insertion_Internal)
- (NSData*) encodeDocumentJSON: (TDRevision*)rev;
- (TDStatus) validateRevision: (TDRevision*)newRev previousRevision: (TDRevision*)oldRev;
@end

@interface TDDatabase (Attachments_Internal)
- (void) rememberAttachmentWriter: (TDBlobStoreWriter*)writer;
- (void) rememberAttachmentWritersForDigests: (NSDictionary*)writersByDigests;
#if DEBUG
- (id) attachmentWriterForAttachment: (NSDictionary*)attachment;
#endif
- (BOOL) storeBlob: (NSData*)blob creatingKey: (TDBlobKey*)outKey;
- (TDStatus) insertAttachment: (TDAttachment*)attachment
                  forSequence: (SequenceNumber)sequence;
- (TDStatus) copyAttachmentNamed: (NSString*)name
                    fromSequence: (SequenceNumber)fromSequence
                      toSequence: (SequenceNumber)toSequence;
@end

@interface TDDatabase (Replication_Internal)
- (void) stopAndForgetReplicator: (TDReplicator*)repl;
- (NSString*) lastSequenceWithCheckpointID: (NSString*)checkpointID;
- (BOOL) setLastSequence: (NSString*)lastSequence withCheckpointID: (NSString*)checkpointID;
+ (NSString*) joinQuotedStrings: (NSArray*)strings;
@end


@interface TDView ()
- (id) initWithDatabase: (TDDatabase*)db name: (NSString*)name;
@property (readonly) int viewID;
- (NSArray*) dump;
- (void) databaseClosing;
@end


@interface TDServer ()
#if DEBUG
+ (TDServer*) createEmptyAtPath: (NSString*)path;  // for testing
+ (TDServer*) createEmptyAtTemporaryPath: (NSString*)name;  // for testing
#endif
@end


@interface TDDatabaseManager ()
@property (readonly, nonatomic) TDReplicatorManager* replicatorManager;
#if DEBUG
+ (TDDatabaseManager*) createEmptyAtPath: (NSString*)path;  // for testing
+ (TDDatabaseManager*) createEmptyAtTemporaryPath: (NSString*)name;  // for testing
#endif
@end


@interface TDRouter ()
- (id) initWithDatabaseManager: (TDDatabaseManager*)dbManager request: (NSURLRequest*)request;
@end


@interface TDReplicator ()
// protected:
@property (copy) NSString* lastSequence;
@property (readwrite, nonatomic) NSUInteger changesProcessed, changesTotal;
- (void) maybeCreateRemoteDB;
- (void) beginReplicating;
- (void) addToInbox: (TDRevision*)rev;
- (void) addRevsToInbox: (TDRevisionList*)revs;
- (void) processInbox: (TDRevisionList*)inbox;  // override this
- (TDRemoteJSONRequest*) sendAsyncRequest: (NSString*)method
                                     path: (NSString*)relativePath
                                     body: (id)body
                             onCompletion: (TDRemoteRequestCompletionBlock)onCompletion;
- (void) addRemoteRequest: (TDRemoteRequest*)request;
- (void) removeRemoteRequest: (TDRemoteRequest*)request;
- (void) asyncTaskStarted;
- (void) asyncTasksFinished: (NSUInteger)numTasks;
- (void) stopped;
- (void) databaseClosing;

- (void) reachabilityChanged: (TDReachability*)host;
- (BOOL) goOffline;
- (BOOL) goOnline;
#if DEBUG
@property (readonly) BOOL savingCheckpoint;
#endif
@end<|MERGE_RESOLUTION|>--- conflicted
+++ resolved
@@ -32,12 +32,11 @@
                                               revID: (NSString*)revID
                                            sequence: (SequenceNumber)sequence
                                             options: (TDContentOptions)options;
-<<<<<<< HEAD
-- (void) notifyChange: (TDRevision*)rev source: (NSURL*)source;
-=======
+- (void) notifyChange: (TDRevision*)rev
+               source: (NSURL*)source
+           winningRev: (TDRevision*)winningRev;
 - (NSString*) winningRevIDOfDocNumericID: (SInt64)docNumericID
                                isDeleted: (BOOL*)outIsDeleted;
->>>>>>> 9dbdaf8e
 @end
 
 @interface TDDatabase (Insertion_Internal)
