//
//  CBLDatabase.h
//  CouchbaseLite
//
//  Created by Jens Alfke on 6/17/12.
//  Copyright (c) 2012-2013 Couchbase, Inc. All rights reserved.
//

#import <Foundation/Foundation.h>
#import "CBLView.h"
@class CBLManager, CBLDocument, CBLRevision, CBLSavedRevision, CBLView, CBLQuery, CBLReplication;
@protocol CBLValidationContext;


/** Validation block, used to approve revisions being added to the database.
    The block should call `[context reject]` or `[context rejectWithMessage:]` if the proposed
    new revision is invalid. */
typedef void (^CBLValidationBlock) (CBLRevision* newRevision,
                                   id<CBLValidationContext> context);

#define VALIDATIONBLOCK(BLOCK) ^void(CBLRevision* newRevision, id<CBLValidationContext> context)\
                                    {BLOCK}

/** Filter block, used in changes feeds and replication. */
typedef BOOL (^CBLFilterBlock) (CBLSavedRevision* revision, NSDictionary* params);

#define FILTERBLOCK(BLOCK) ^BOOL(CBLSavedRevision* revision, NSDictionary* params) {BLOCK}


/** An external object that knows how to convert source code into an executable filter. */
@protocol CBLFilterCompiler <NSObject>
- (CBLFilterBlock) compileFilterFunction: (NSString*)filterSource language: (NSString*)language;
@end


/** A CouchbaseLite database. */
@interface CBLDatabase : NSObject

/** The database's name. */
@property (readonly) NSString* name;

/** The database manager that owns this database. */
@property (readonly) CBLManager* manager;

/** The number of documents in the database. */
@property (readonly) NSUInteger documentCount;

/** The latest sequence number used.
    Every new revision is assigned a new sequence number, so this property increases monotonically
    as changes are made to the database. It can be used to check whether the database has changed
    between two points in time. */
@property (readonly) SInt64 lastSequenceNumber;

/** The URL of the database in the REST API. You can access this URL within this process,
    using NSURLConnection or other APIs that use that (such as XMLHTTPRequest inside a WebView),
    but it isn't available outside the process.
    This method is only available if you've linked with the CouchbaseLiteListener framework. */
@property (readonly) NSURL* internalURL;


#pragma mark - HOUSEKEEPING:

/** Compacts the database file by purging non-current JSON bodies, pruning revisions older than
    the maxRevTreeDepth, deleting unused attachment files, and vacuuming the SQLite database. */
- (BOOL) compact: (NSError**)outError;

/** The maximum depth of a document's revision tree (or, max length of its revision history.)
    Revisions older than this limit will be deleted during a -compact: operation. 
    Smaller values save space, at the expense of making document conflicts somewhat more likely. */
@property NSUInteger maxRevTreeDepth;

/** Deletes the database. */
- (BOOL) deleteDatabase: (NSError**)outError;

/** Changes the database's unique IDs to new random values.
    Ordinarily you should never need to call this method; it's only made public to fix databases
    that are already affected by bug github.com/couchbase/couchbase-lite-ios/issues/145 .
    Make sure you only call this once, to fix that problem, because every call has the side effect
    of resetting all replications, making them run slow the next time. */
- (BOOL) replaceUUIDs: (NSError**)outError;


#pragma mark - DOCUMENT ACCESS:

/** Instantiates a CBLDocument object with the given ID.
    Doesn't touch the on-disk database; a document with that ID doesn't even need to exist yet.
    CBLDocuments are cached, so there will never be more than one instance (in this database)
    at a time with the same documentID. */
- (CBLDocument*) documentWithID: (NSString*)docID                       __attribute__((nonnull));

/** Instantiates a CBLDocument object with the given ID.
    Unlike -documentWithID: this method loads the document from the database, and returns nil if
    no such document exists.
    CBLDocuments are cached, so there will never be more than one instance (in this database)
    at a time with the same documentID. */
- (CBLDocument*) existingDocumentWithID: (NSString*)docID               __attribute__((nonnull));

/** Same as -documentWithID:. Enables "[]" access in Xcode 4.4+ */
- (CBLDocument*)objectForKeyedSubscript: (NSString*)key                 __attribute__((nonnull));

/** Creates a new CBLDocument object with no properties and a new (random) UUID.
    The document will be saved to the database when you call -putProperties: on it. */
- (CBLDocument*) createDocument;


#pragma mark - LOCAL DOCUMENTS:


/** Returns the contents of the local document with the given ID, or nil if none exists. */
- (NSDictionary*) existingLocalDocumentWithID: (NSString*)localDocID         __attribute__((nonnull));

/** Sets the contents of the local document with the given ID. Unlike CouchDB, no revision-ID
    checking is done; the put always succeeds. If the properties dictionary is nil, the document
    will be deleted. */
- (BOOL) putLocalDocument: (NSDictionary*)properties
                   withID: (NSString*)localDocID
                    error: (NSError**)outError                      __attribute__((nonnull(2)));

/** Deletes the local document with the given ID. */
- (BOOL) deleteLocalDocumentWithID: (NSString*)localDocID
                             error: (NSError**)outError             __attribute__((nonnull(1)));


#pragma mark - VIEWS AND OTHER CALLBACKS:

/** Returns a query that matches all documents in the database.
    This is like querying an imaginary view that emits every document's ID as a key. */
- (CBLQuery*) createAllDocumentsQuery;

/** Creates a one-shot query with the given map function. This is equivalent to creating an
    anonymous CBLView and then deleting it immediately after querying it. It may be useful during
    development, but in general this is inefficient if this map will be used more than once,
    because the entire view has to be regenerated from scratch every time. */
- (CBLQuery*) slowQueryWithMap: (CBLMapBlock)mapBlock                    __attribute__((nonnull));

/** Returns a CBLView object for the view with the given name.
    (This succeeds even if the view doesn't already exist, but the view won't be added to the database until the CBLView is assigned a map function.) */
- (CBLView*) viewNamed: (NSString*)name                                  __attribute__((nonnull));

/** Returns the existing CBLView with the given name, or nil if none. */
- (CBLView*) existingViewNamed: (NSString*)name                         __attribute__((nonnull));

/** Defines or clears a named document validation function.
    Before any change to the database, all registered validation functions are called and given a
    chance to reject it. (This includes incoming changes from a pull replication.) */
- (void) setValidationNamed: (NSString*)validationName asBlock: (CBLValidationBlock)validationBlock
                                                                     __attribute__((nonnull(1)));

/** Returns the existing document validation function (block) registered with the given name.
    Note that validations are not persistent -- you have to re-register them on every launch. */
- (CBLValidationBlock) validationNamed: (NSString*)validationName    __attribute__((nonnull));

/** Defines or clears a named filter function.
    Filters are used by push replications to choose which documents to send. */
- (void) setFilterNamed: (NSString*)filterName asBlock: (CBLFilterBlock)filterBlock
                                                                     __attribute__((nonnull(1)));

/** Returns the existing filter function (block) registered with the given name.
    Note that filters are not persistent -- you have to re-register them on every launch. */
- (CBLFilterBlock) filterNamed: (NSString*)filterName                   __attribute__((nonnull));

/** Registers an object that can compile source code into executable filter blocks. */
+ (void) setFilterCompiler: (id<CBLFilterCompiler>)compiler;

/** Returns the currently registered filter compiler (nil by default). */
+ (id<CBLFilterCompiler>) filterCompiler;


#pragma mark - TRANSACTIONS / THREADING:

/** Runs the block within a transaction. If the block returns NO, the transaction is rolled back.
    Use this when performing bulk write operations like multiple inserts/updates; it saves the 
    overhead of multiple SQLite commits, greatly improving performance. */
- (BOOL) inTransaction: (BOOL(^)(void))block                        __attribute__((nonnull(1)));

/** Runs the block asynchronously on the database's dispatch queue or thread.
    Unlike the rest of the API, this can be called from any thread, and provides a limited form
    of multithreaded access to Couchbase Lite. */
- (void) doAsync: (void (^)())block                                 __attribute__((nonnull(1)));

/** Runs the block _synchronously_ on the database's dispatch queue or thread: this method does
    not return until after the block has completed.
    Unlike the rest of the API, this can _only_ be called from other threads/queues:  If you call it
    from the same thread or dispatch queue that the database runs on, **it will deadlock!** */
- (void) doSync: (void (^)())block                                 __attribute__((nonnull(1)));


#pragma mark - REPLICATION:

/** Returns an array of all current, running CBLReplications involving this database. */
- (NSArray*) allReplications;

/** Creates a replication that will 'push' to a database at the given URL. */
- (CBLReplication*) replicationToURL: (NSURL*)url;

/** Creates a replication that will 'pull' from a database at the given URL. */
- (CBLReplication*) replicationFromURL: (NSURL*)url;

<<<<<<< HEAD
=======
/** Creates a pair of replications to both pull and push to database at the given URL, or returns existing replications if there are any.
    @param otherDbURL  The URL of the remote database, or nil for none.
    @param exclusively  If YES, any previously existing replications to or from otherDbURL will be deleted.
    @return  An array whose first element is the "pull" replication and second is the "push".
    It will initially be non-persistent; set its .persistent property to YES to make it persist. */
- (NSArray*) replicationsWithURL: (NSURL*)otherDbURL exclusively: (bool)exclusively;


#ifdef CBL_DEPRECATED
- (CBLDocument*) untitledDocument __attribute__((deprecated("renamed -createDocument")));
- (CBLDocument*) cachedDocumentWithID: (NSString*)docID __attribute__((deprecated("you shouldn't need to use this")));
- (void) clearDocumentCache __attribute__((deprecated("you shouldn't need to use this")));
- (NSDictionary*) getLocalDocumentWithID: (NSString*)localDocID __attribute__((deprecated("renamed -existingLocalDocumentWithID:")));
- (CBLQuery*) queryAllDocuments __attribute__((deprecated("renamed -createAllDocumentsQuery")));
- (void) defineFilter: (NSString*)filterName asBlock: (CBLFilterBlock)filterBlock __attribute__((deprecated("renamed -setFilterNamed:asBlock:")));
- (void) defineValidation: (NSString*)validationName asBlock: (CBLValidationBlock)validationBlock __attribute__((deprecated("renamed -setValidationNamed:asBlock:")));
- (CBLReplication*) pushToURL: (NSURL*)url
        __attribute__((deprecated("use replicationToURL, then call -start")));
- (CBLReplication*) pullFromURL: (NSURL*)url
        __attribute__((deprecated("use replicationFromURL, then call -start")));
- (NSArray*) replicateWithURL: (NSURL*)otherDbURL exclusively: (bool)exclusively
        __attribute__((deprecated("use replicationsWithURL:, then call -start")));
#endif

>>>>>>> 5f7c6ee0
@end




/** This notification is posted by a CBLDatabase in response to document changes.
    The notification's userInfo dictionary's "changes" key contains an NSArray of
    CBLDatabaseChange objects that describe the revisions that were added. */
extern NSString* const kCBLDatabaseChangeNotification;




/** The type of callback block passed to -[CBLValidationContext enumerateChanges:]. */
typedef BOOL (^CBLChangeEnumeratorBlock) (NSString* key, id oldValue, id newValue);



/** Context passed into a CBLValidationBlock. */
@protocol CBLValidationContext <NSObject>

/** The contents of the current revision of the document, or nil if this is a new document. */
@property (readonly) CBLSavedRevision* currentRevision;

/** Rejects the proposed new revision. */
- (void) reject;

/** Rejects the proposed new revision. Any resulting error will contain the provided message;
    for example, if the change came from an external HTTP request, the message will be in the
    response status line. The default message is "invalid document". */
- (void) rejectWithMessage: (NSString*)message;


#pragma mark - CONVENIENCE METHODS:

/** Returns an array of all the keys whose values are different between the current and new revisions. */
@property (readonly) NSArray* changedKeys;

/** Calls the 'enumerator' block for each key that's changed, passing both the old and new values.
    If the block returns NO, the enumeration stops and rejects the revision, and the method returns
    NO; else the method returns YES. */
- (BOOL) validateChanges: (CBLChangeEnumeratorBlock)enumerator;

#ifdef CBL_DEPRECATED
- (BOOL) allowChangesOnlyTo: (NSArray*)allowedKeys __attribute__((deprecated()));
- (BOOL) disallowChangesTo: (NSArray*)disallowedKeys __attribute__((deprecated()));
- (BOOL) enumerateChanges: (CBLChangeEnumeratorBlock)enumerator __attribute__((deprecated("renamed validateChanges:")));
#endif
@end<|MERGE_RESOLUTION|>--- conflicted
+++ resolved
@@ -195,15 +195,6 @@
 
 /** Creates a replication that will 'pull' from a database at the given URL. */
 - (CBLReplication*) replicationFromURL: (NSURL*)url;
-
-<<<<<<< HEAD
-=======
-/** Creates a pair of replications to both pull and push to database at the given URL, or returns existing replications if there are any.
-    @param otherDbURL  The URL of the remote database, or nil for none.
-    @param exclusively  If YES, any previously existing replications to or from otherDbURL will be deleted.
-    @return  An array whose first element is the "pull" replication and second is the "push".
-    It will initially be non-persistent; set its .persistent property to YES to make it persist. */
-- (NSArray*) replicationsWithURL: (NSURL*)otherDbURL exclusively: (bool)exclusively;
 
 
 #ifdef CBL_DEPRECATED
@@ -218,11 +209,10 @@
         __attribute__((deprecated("use replicationToURL, then call -start")));
 - (CBLReplication*) pullFromURL: (NSURL*)url
         __attribute__((deprecated("use replicationFromURL, then call -start")));
-- (NSArray*) replicateWithURL: (NSURL*)otherDbURL exclusively: (bool)exclusively
-        __attribute__((deprecated("use replicationsWithURL:, then call -start")));
+- (NSArray*) replicationsWithURL: (NSURL*)otherDbURL exclusively: (bool)exclusively
+        __attribute__((deprecated("call replicationToURL: and replicationFromURL:")));
 #endif
 
->>>>>>> 5f7c6ee0
 @end
 
 
