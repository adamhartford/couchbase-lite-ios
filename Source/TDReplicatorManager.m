//
//  TDReplicatorManager.m
//  TouchDB
//
//  Created by Jens Alfke on 2/15/12.
//  Copyright (c) 2012 Couchbase, Inc. All rights reserved.
//
//  Licensed under the Apache License, Version 2.0 (the "License"); you may not use this file
//  except in compliance with the License. You may obtain a copy of the License at
//    http://www.apache.org/licenses/LICENSE-2.0
//  Unless required by applicable law or agreed to in writing, software distributed under the
//  License is distributed on an "AS IS" BASIS, WITHOUT WARRANTIES OR CONDITIONS OF ANY KIND,
//  either express or implied. See the License for the specific language governing permissions
//  and limitations under the License.
//
//  http://wiki.apache.org/couchdb/Replication#Replicator_database
//  http://www.couchbase.com/docs/couchdb-release-1.1/index.html

#import "TDReplicatorManager.h"
#import "TD_Server.h"
#import <TouchDB/TD_Database.h>
#import "TD_Database+Insertion.h"
#import "TD_Database+Replication.h"
#import "TDPusher.h"
#import "TDPuller.h"
#import "TD_View.h"
#import "TDOAuth1Authorizer.h"
#import "TDInternal.h"
#import "TDMisc.h"
#import "MYBlockUtils.h"

#if TARGET_OS_IPHONE
#import <UIKit/UIApplication.h>
#endif


NSString* const kTDReplicatorDatabaseName = @"_replicator";


@interface TDReplicatorManager ()
- (BOOL) validateRevision: (TD_Revision*)newRev context: (id<TDValidationContext>)context;
- (void) processAllDocs;
@end


@implementation TDReplicatorManager


- (id) initWithDatabaseManager: (TD_DatabaseManager*)dbManager {
    self = [super init];
    if (self) {
        _dbManager = dbManager;
        _replicatorDB = [dbManager databaseNamed: kTDReplicatorDatabaseName];
        if (!_replicatorDB) {
            return nil;
        }
        Assert(_replicatorDB);
    }
    return self;
}


- (void)dealloc {
    [self stop];
}


- (void) start {
    [_replicatorDB defineValidation: @"TDReplicatorManager" asBlock:
         ^BOOL(TD_Revision *newRevision, id<TDValidationContext> context) {
             return [self validateRevision: newRevision context: context];
         }];
    [self processAllDocs];
    [[NSNotificationCenter defaultCenter] addObserver: self selector: @selector(dbChanged:) 
<<<<<<< HEAD
                                                 name: TDDatabaseChangesNotification
=======
                                                 name: TD_DatabaseChangeNotification
>>>>>>> f65aeaef
                                               object: _replicatorDB];
    [[NSNotificationCenter defaultCenter] addObserver: self selector: @selector(someDbDeleted:)
                                                 name: TD_DatabaseWillBeDeletedNotification
                                               object: nil];
#if TARGET_OS_IPHONE
    // Register for foreground/background transition notifications, on iOS:
    [[NSNotificationCenter defaultCenter] addObserver: self selector: @selector(appForegrounding:)
                                                 name: UIApplicationWillEnterForegroundNotification
                                               object: nil];
#endif
    
}


- (void) stop {
    LogTo(TD_Server, @"STOP %@", self);
    [_replicatorDB defineValidation: @"TDReplicatorManager" asBlock: nil];
    [[NSNotificationCenter defaultCenter] removeObserver: self];
    _replicatorsByDocID = nil;
}


- (NSString*) docIDForReplicator: (TDReplicator*)repl {
    return [[_replicatorsByDocID allKeysForObject: repl] lastObject];
}


// Replication 'source' or 'target' property may be a string or a dictionary. Normalize to dict form
static NSDictionary* parseSourceOrTarget(NSDictionary* properties, NSString* key) {
    id value = properties[key];
    if ([value isKindOfClass: [NSDictionary class]])
        return value;
    else if ([value isKindOfClass: [NSString class]])
        return $dict({@"url", value});
    else
        return nil;
}


- (TDStatus) parseReplicatorProperties: (NSDictionary*)properties
                            toDatabase: (TD_Database**)outDatabase   // may be NULL
                                remote: (NSURL**)outRemote          // may be NULL
                                isPush: (BOOL*)outIsPush
                          createTarget: (BOOL*)outCreateTarget
                               headers: (NSDictionary**)outHeaders
                            authorizer: (id<TDAuthorizer>*)outAuthorizer
{
    // http://wiki.apache.org/couchdb/Replication
    NSDictionary* sourceDict = parseSourceOrTarget(properties, @"source");
    NSDictionary* targetDict = parseSourceOrTarget(properties, @"target");
    NSString* source = sourceDict[@"url"];
    NSString* target = targetDict[@"url"];
    if (!source || !target)
        return kTDStatusBadRequest;

    *outCreateTarget = [$castIf(NSNumber, properties[@"create_target"]) boolValue];
    *outIsPush = NO;
    TD_Database* db = nil;
    NSDictionary* remoteDict = nil;
    if ([TD_DatabaseManager isValidDatabaseName: source]) {
        if (outDatabase)
            db = [_dbManager existingDatabaseNamed: source];
        remoteDict = targetDict;
        *outIsPush = YES;
    } else {
        if (![TD_DatabaseManager isValidDatabaseName: target])
            return kTDStatusBadID;
        remoteDict = sourceDict;
        if (outDatabase) {
            if (*outCreateTarget) {
                db = [_dbManager databaseNamed: target];
                if (![db open])
                    return kTDStatusDBError;
            } else {
                db = [_dbManager existingDatabaseNamed: target];
            }
        }
    }
    NSURL* remote = [NSURL URLWithString: remoteDict[@"url"]];
    if (![@[@"http", @"https", @"touchdb"] containsObject: remote.scheme.lowercaseString])
        return kTDStatusBadRequest;
    if (outDatabase) {
        *outDatabase = db;
        if (!db)
            return kTDStatusNotFound;
    }
    if (outRemote)
        *outRemote = remote;
    if (outHeaders)
        *outHeaders = $castIf(NSDictionary, remoteDict[@"headers"]);
    
    if (outAuthorizer) {
        *outAuthorizer = nil;
        NSDictionary* auth = $castIf(NSDictionary, remoteDict[@"auth"]);
        NSDictionary* oauth = $castIf(NSDictionary, auth[@"oauth"]);
        if (oauth) {
            NSString* consumerKey = $castIf(NSString, oauth[@"consumer_key"]);
            NSString* consumerSec = $castIf(NSString, oauth[@"consumer_secret"]);
            NSString* token = $castIf(NSString, oauth[@"token"]);
            NSString* tokenSec = $castIf(NSString, oauth[@"token_secret"]);
            NSString* sigMethod = $castIf(NSString, oauth[@"signature_method"]);
            *outAuthorizer = [[TDOAuth1Authorizer alloc] initWithConsumerKey: consumerKey
                                                               consumerSecret: consumerSec
                                                                        token: token
                                                                  tokenSecret: tokenSec
                                                              signatureMethod: sigMethod];
            if (!*outAuthorizer)
                return kTDStatusBadRequest;
        }
    }
    
    return kTDStatusOK;
}


#pragma mark - CRUD:


// Validation function for the _replicator database:
- (BOOL) validateRevision: (TD_Revision*)newRev context: (id<TDValidationContext>)context {
    // Ignore the change if it's one I'm making myself, or if it's a deletion:
    if (_updateInProgress || newRev.deleted)
        return YES;
    
    // First make sure the basic properties are valid:
    NSDictionary* newProperties = newRev.properties;
    LogTo(Sync, @"ReplicatorManager: Validating %@: %@", newRev, newProperties);
    BOOL push, createTarget;
    if ([self parseReplicatorProperties: newProperties toDatabase: NULL
                                 remote: NULL isPush: &push createTarget: &createTarget
                                headers: NULL
                             authorizer: NULL] >= 300) {
        context.errorMessage = @"Invalid replication parameters";
        return NO;
    }
    
    // Only certain keys can be changed or removed:
    NSSet* deletableProperties = [NSSet setWithObjects: @"_replication_state", nil];
    NSSet* mutableProperties = [NSSet setWithObjects: @"filter", @"query_params",
                                                      @"heartbeat", @"feed", nil];
    NSSet* partialMutableProperties = [NSSet setWithObjects:@"target", @"source", nil];
    return [context enumerateChanges: ^BOOL(NSString *key, id oldValue, id newValue) {
        if (![context currentRevision])
            return ![key hasPrefix: @"_"];
        
        // allow change of 'headers' and 'auth' in target and source
        if ([partialMutableProperties containsObject:key]) {
            NSDictionary *old = $castIf(NSDictionary, oldValue);
            NSDictionary *nuu = $castIf(NSDictionary, newValue);
            if ([oldValue isKindOfClass:[NSString class]]) {
                old = @{@"url": oldValue};
            }
            if ([newValue isKindOfClass:[NSString class]]) {
                nuu = @{@"url": newValue};
            }
            NSMutableSet* changedKeys = [NSMutableSet set];
            for (NSString *subKey in old.allKeys) {
                if (!$equal(old[subKey], nuu[subKey])) {
                    [changedKeys addObject:subKey];
                }
            }
            for (NSString *subKey in nuu.allKeys) {
                if (!old[subKey]) {
                    [changedKeys addObject:subKey];
                }
            }
            NSSet* mutableSubProperties = [NSSet setWithObjects:@"headers", @"auth", nil];
            [changedKeys minusSet:mutableSubProperties];
            return [changedKeys count] == 0;
        }
        
        NSSet* allowed = newValue ? mutableProperties : deletableProperties;
        return [allowed containsObject: key];
    }];
}


// PUT a change to a replication document, retrying if there are conflicts:
- (TDStatus) updateDoc: (TD_Revision*)currentRev
        withProperties: (NSDictionary*)updates 
{
    LogTo(Sync, @"ReplicatorManager: Updating %@ with %@", currentRev, updates);
    Assert(currentRev.revID);
    TDStatus status;
    do {
        // Create an updated revision by merging in the updates:
        NSDictionary* currentProperties = currentRev.properties;
        NSMutableDictionary* updatedProperties = [currentProperties mutableCopy];
        [updatedProperties addEntriesFromDictionary: updates];
        if ($equal(updatedProperties, currentProperties)) {
            status = kTDStatusOK;     // this is a no-op change
            break;
        }
        TD_Revision* updatedRev = [TD_Revision revisionWithProperties: updatedProperties];
        
        // Attempt to PUT the updated revision:
        _updateInProgress = YES;
        @try {
            [_replicatorDB putRevision: updatedRev prevRevisionID: currentRev.revID
                         allowConflict: NO status: &status];
        } @finally {
            _updateInProgress = NO;
        }
        
        if (status == kTDStatusConflict) {
            // Conflict -- doc has been updated, get the latest revision & try again:
            TDStatus status2;
            currentRev = [_replicatorDB getDocumentWithID: currentRev.docID
                                               revisionID: nil options: 0
                                                   status: &status2];
            if (!currentRev)
                status = status2;
        }
    } while (status == kTDStatusConflict);
    
    if (TDStatusIsError(status))
        Warn(@"TDReplicatorManager: Error %d updating _replicator doc %@", status, currentRev);
    return status;
}


- (void) updateDoc: (TD_Revision*)rev forReplicator: (TDReplicator*)repl {
    NSString* state;
    if (repl.running)
        state = @"triggered";
    else if (repl.error)
        state = @"error";
    else
        state = @"completed";
    
    NSMutableDictionary* update = $mdict({@"_replication_id", repl.sessionID});
    if (!$equal(state, rev[@"_replication_state"])) {
        update[@"_replication_state"] = state;
        update[@"_replication_state_time"] = @(time(NULL));
    }
    [self updateDoc: rev withProperties: update];
}


// A replication document has been created, so create the matching TDReplicator:
- (void) processInsertion: (TD_Revision*)rev {
    if (_replicatorsByDocID[rev.docID])
        return;
    LogTo(Sync, @"ReplicatorManager: %@ was created", rev);
    NSDictionary* properties = rev.properties;
    TD_Database* localDb;
    NSURL* remote;
    BOOL push, createTarget;
    NSDictionary* headers;
    id<TDAuthorizer> authorizer;
    TDStatus status = [self parseReplicatorProperties: properties
                                           toDatabase: &localDb remote: &remote
                                               isPush: &push
                                         createTarget: &createTarget
                                              headers: &headers
                                           authorizer: &authorizer];
    if (TDStatusIsError(status)) {
        Warn(@"TDReplicatorManager: Can't find replication endpoints for %@", properties);
        return;
    }
    
    BOOL continuous = [$castIf(NSNumber, properties[@"continuous"]) boolValue];
    LogTo(Sync, @"TDReplicatorManager creating (remote=%@, push=%d, create=%d, continuous=%d)",
          remote, push, createTarget, continuous);
    TDReplicator* repl = [localDb replicatorWithRemoteURL: remote
                                                     push: push
                                               continuous: continuous];
    if (!repl)
        return;
    if (!_replicatorsByDocID)
        _replicatorsByDocID = [[NSMutableDictionary alloc] init];
    _replicatorsByDocID[rev.docID] = repl;
    NSString* replicationID = properties[@"_replication_id"] ?: TDCreateUUID();
    repl.sessionID = replicationID;
    repl.filterName = $castIf(NSString, properties[@"filter"]);;
    repl.filterParameters = $castIf(NSDictionary, properties[@"query_params"]);
    repl.options = properties;
    repl.requestHeaders = headers;
    repl.authorizer = authorizer;
    if (push)
        ((TDPusher*)repl).createTarget = createTarget;
    
    [[NSNotificationCenter defaultCenter] addObserver: self
                                             selector: @selector(replicatorChanged:)
                                                 name: nil
                                               object: repl];

    [repl start];
    [self updateDoc: rev forReplicator: repl];
}


// A replication document has been changed:
- (void) processUpdate: (TD_Revision*)rev {
    if (!rev[@"_replication_state"]) {
        // Client deleted the _replication_state property; restart the replicator:
        LogTo(Sync, @"ReplicatorManager: Restarting replicator for %@", rev);
        TDReplicator* repl = _replicatorsByDocID[rev.docID];
        if (repl) {
            [repl.db stopAndForgetReplicator: repl];
            [_replicatorsByDocID removeObjectForKey: rev.docID];
        }
        [self processInsertion: rev];
    }
}


// A replication document has been deleted:
- (void) processDeletion: (TD_Revision*)rev ofReplicator: (TDReplicator*)repl {
    LogTo(Sync, @"ReplicatorManager: %@ was deleted", rev);
    [_replicatorsByDocID removeObjectForKey: rev.docID];
    [repl stop];
}


#pragma mark - NOTIFICATIONS:


- (void) processRevision: (TD_Revision*)rev {
    if (rev.generation == 1)
        [self processInsertion: rev];
    else
        [self processUpdate: rev];
}


// Create TDReplications for all documents at startup:
- (void) processAllDocs {
    if (!_replicatorDB.exists)
        return;
    [_replicatorDB open];
    LogTo(Sync, @"ReplicatorManager scanning existing _replicator docs...");
    TDQueryOptions options = kDefaultTDQueryOptions;
    options.includeDocs = YES;
    NSArray* allDocs = [_replicatorDB getAllDocs: &options][@"rows"];
    for (NSDictionary* row in allDocs) {
        NSDictionary* docProps = row[@"doc"];
        NSString* state = docProps[@"_replication_state"];
        if (state==nil || $equal(state, @"triggered") ||
                    [docProps[@"continuous"] boolValue]) {
            [self processInsertion: [TD_Revision revisionWithProperties: docProps]];
        }
    }
    LogTo(Sync, @"ReplicatorManager done scanning.");
}


- (void) appForegrounding: (NSNotification*)n {
    // Danger: This is called on the main thread!
    MYOnThread(_replicatorDB.thread, ^{
        LogTo(Sync, @"App activated -- restarting all replications");
        [self processAllDocs];
    });
}


// Notified that a _replicator database document has been created/updated/deleted:
- (void) dbChanged: (NSNotification*)n {
    if (_updateInProgress)
        return;
<<<<<<< HEAD
    for (NSDictionary* change in n.userInfo[@"changes"]) {
        TDRevision* rev = change[@"rev"];
        LogTo(SyncVerbose, @"ReplicatorManager: %@ %@", n.name, rev);
        NSString* docID = rev.docID;
        if ([docID hasPrefix: @"_"])
            continue;
        if (rev.deleted) {
            TDReplicator* repl = _replicatorsByDocID[docID];
            if (repl)
                [self processDeletion: rev ofReplicator: repl];
        } else {
            if ([_replicatorDB loadRevisionBody: rev options: 0])
                [self processRevision: rev];
            else
                Warn(@"Unable to load body of %@", rev);
        }
=======
    TD_Revision* rev = (n.userInfo)[@"rev"];
    LogTo(SyncVerbose, @"ReplicatorManager: %@ %@", n.name, rev);
    NSString* docID = rev.docID;
    if ([docID hasPrefix: @"_"])
        return;
    if (rev.deleted) {
        TDReplicator* repl = _replicatorsByDocID[docID];
        if (repl)
            [self processDeletion: rev ofReplicator: repl];
    } else {
        if ([_replicatorDB loadRevisionBody: rev options: 0])
            [self processRevision: rev];
        else
            Warn(@"Unable to load body of %@", rev);
>>>>>>> f65aeaef
    }
}


// Notified that a TDReplicator has changed status or stopped:
- (void) replicatorChanged: (NSNotification*)n {
    TDReplicator* repl = n.object;
    LogTo(SyncVerbose, @"ReplicatorManager: %@ %@", n.name, repl);
    NSString* docID = [self docIDForReplicator: repl];
    if (!docID)
        return;  // If it's not a persistent replicator
    TD_Revision* rev = [_replicatorDB getDocumentWithID: docID revisionID: nil];
    
    [self updateDoc: rev forReplicator: repl];
    
    if ($equal(n.name, TDReplicatorStoppedNotification)) {
        // Replicator has stopped:
        [[NSNotificationCenter defaultCenter] removeObserver: self name: nil object: repl];
        [_replicatorsByDocID removeObjectForKey: docID];
    }
}


// Notified that some database is being deleted; delete any associated replication document:
- (void) someDbDeleted: (NSNotification*)n {
    if (!_replicatorDB.exists)
        return;
    TD_Database* db = n.object;
    if ([_dbManager.allOpenDatabases indexOfObjectIdenticalTo: db] == NSNotFound)
        return;
    NSString* dbName = db.name;
    
    TDQueryOptions options = kDefaultTDQueryOptions;
    options.includeDocs = YES;
    NSArray* allDocs = [_replicatorDB getAllDocs: &options][@"rows"];
    for (NSDictionary* row in allDocs) {
        NSDictionary* docProps = row[@"doc"];
        NSString* source = $castIf(NSString, docProps[@"source"]);
        NSString* target = $castIf(NSString, docProps[@"target"]);
        if ([source isEqualToString: dbName] || [target isEqualToString: dbName]) {
            // Replication doc involves this database -- delete it:
            LogTo(Sync, @"ReplicatorManager deleting replication %@", docProps);
            TD_Revision* delRev = [[TD_Revision alloc] initWithDocID: docProps[@"_id"]
                                                             revID: nil deleted: YES];
            TDStatus status;
            if (![_replicatorDB putRevision: delRev
                             prevRevisionID: docProps[@"_rev"]
                              allowConflict: NO status: &status]) {
                Warn(@"TDReplicatorManager: Couldn't delete replication doc %@", docProps);
            }
        }
    }
}


@end<|MERGE_RESOLUTION|>--- conflicted
+++ resolved
@@ -72,11 +72,7 @@
          }];
     [self processAllDocs];
     [[NSNotificationCenter defaultCenter] addObserver: self selector: @selector(dbChanged:) 
-<<<<<<< HEAD
-                                                 name: TDDatabaseChangesNotification
-=======
-                                                 name: TD_DatabaseChangeNotification
->>>>>>> f65aeaef
+                                                 name: TD_DatabaseChangesNotification
                                                object: _replicatorDB];
     [[NSNotificationCenter defaultCenter] addObserver: self selector: @selector(someDbDeleted:)
                                                  name: TD_DatabaseWillBeDeletedNotification
@@ -437,9 +433,8 @@
 - (void) dbChanged: (NSNotification*)n {
     if (_updateInProgress)
         return;
-<<<<<<< HEAD
     for (NSDictionary* change in n.userInfo[@"changes"]) {
-        TDRevision* rev = change[@"rev"];
+        TD_Revision* rev = change[@"rev"];
         LogTo(SyncVerbose, @"ReplicatorManager: %@ %@", n.name, rev);
         NSString* docID = rev.docID;
         if ([docID hasPrefix: @"_"])
@@ -454,22 +449,6 @@
             else
                 Warn(@"Unable to load body of %@", rev);
         }
-=======
-    TD_Revision* rev = (n.userInfo)[@"rev"];
-    LogTo(SyncVerbose, @"ReplicatorManager: %@ %@", n.name, rev);
-    NSString* docID = rev.docID;
-    if ([docID hasPrefix: @"_"])
-        return;
-    if (rev.deleted) {
-        TDReplicator* repl = _replicatorsByDocID[docID];
-        if (repl)
-            [self processDeletion: rev ofReplicator: repl];
-    } else {
-        if ([_replicatorDB loadRevisionBody: rev options: 0])
-            [self processRevision: rev];
-        else
-            Warn(@"Unable to load body of %@", rev);
->>>>>>> f65aeaef
     }
 }
 
