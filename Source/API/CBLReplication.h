--- conflicted
+++ resolved
@@ -6,13 +6,8 @@
 //  Copyright (c) 2012-2013 Couchbase, Inc. All rights reserved.
 //
 
-<<<<<<< HEAD
-#import <Foundation/Foundation.h>
+#import "CBLBase.h"
 @class CBLDatabase, CBLDocument;
-=======
-#import "CBLBase.h"
-@class CBLDatabase;
->>>>>>> 12ffbbac
 @protocol CBLAuthenticator;
 
 NS_ASSUME_NONNULL_BEGIN
