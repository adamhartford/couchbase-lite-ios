//
//  IncrementalStore_Tests.m
//  CouchbaseLite
//
//  Created by Christian Beer on 01.12.13.
//
//

#import "CBLTestCase.h"

#import "CBLInternal.h"  // for -[CBLDatabase close]

#import <CoreData/CoreData.h>
#import "CBLIncrementalStore.h"


@interface CBLIncrementalStore (Internal)
- (void) stop;
@end


@interface IncrementalStore_Tests : CBLTestCaseWithDB
@end


#pragma mark - Helper Classes / Methods

typedef void(^CBLISAssertionBlock)(NSArray *result, NSFetchRequestResultType resultType);

@class Entry;
@class Subentry;
@class AnotherSubentry;
@class ManySubentry;
@class File;
@class Article;
@class User;

static NSManagedObjectModel *CBLISTestCoreDataModel(void);
static Entry *CBLISTestInsertEntryWithProperties(NSManagedObjectContext *context, NSDictionary *props);
static NSArray *CBLISTestInsertEntriesWithProperties(NSManagedObjectContext *context, NSArray *entityProps);


@interface Entry : NSManagedObject
@property (nonatomic, retain) NSNumber * check;
@property (nonatomic, retain) NSDate * created_at;
@property (nonatomic, retain) NSString * text;
@property (nonatomic, retain) NSString * text2;
@property (nonatomic, retain) NSNumber * number;
@property (nonatomic, retain) NSDecimalNumber * decimalNumber;
@property (nonatomic, retain) NSNumber * doubleNumber;
@property (nonatomic, retain) NSSet *subEntries;
@property (nonatomic, retain) NSSet *files;
@property (nonatomic, retain) User *user;

// To-Many relationship without an inverse relationship.
@property (nonatomic, retain) NSSet *articles;

// To-Many with ordered relationship (not supported by CBLIS)
@property (nonatomic, retain) NSOrderedSet *anotherSubentries;

// Many-to-Many relationship
@property (nonatomic, retain) NSSet *manySubentries;

@end

@interface Entry (CoreDataGeneratedAccessors)
// subEntries:
- (void)addSubEntriesObject:(Subentry *)value;
- (void)removeSubEntriesObject:(Subentry *)value;
- (void)addSubEntries:(NSSet *)values;
- (void)removeSubEntries:(NSSet *)values;

// files:
- (void)addFilesObject:(File *)value;
- (void)removeFilesObject:(File *)value;
- (void)addFiles:(NSSet *)values;
- (void)removeFiles:(NSSet *)values;

// articles:
- (void)addArticlesObject:(Article *)value;
- (void)removeArticlesObject:(Article *)value;
- (void)addArticles:(NSSet *)values;
- (void)removeArticles:(NSSet *)values;

// anotherSubentries:
- (void)insertObject:(NSManagedObject *)value inAnotherSubentriesAtIndex:(NSUInteger)idx;
- (void)removeObjectFromAnotherSubentriesAtIndex:(NSUInteger)idx;
- (void)insertAnotherSubentries:(NSArray *)value atIndexes:(NSIndexSet *)indexes;
- (void)removeAnotherSubentriesAtIndexes:(NSIndexSet *)indexes;
- (void)replaceObjectInAnotherSubentriesAtIndex:(NSUInteger)idx withObject:(NSManagedObject *)value;
- (void)replaceAnotherSubentriesAtIndexes:(NSIndexSet *)indexes withAnotherSubentries:(NSArray *)values;
- (void)addAnotherSubentriesObject:(NSManagedObject *)value;
- (void)removeAnotherSubentriesObject:(NSManagedObject *)value;
- (void)addAnotherSubentries:(NSOrderedSet *)values;
- (void)removeAnotherSubentries:(NSOrderedSet *)values;

// manySubentries:
- (void)addManySubentriesObject:(ManySubentry *)value;
- (void)removeManySubentriesObject:(ManySubentry *)value;
- (void)addManySubentries:(NSSet *)values;
- (void)removeManySubentries:(NSSet *)values;
@end

@interface Subentry : NSManagedObject
@property (nonatomic, retain) NSString * text;
@property (nonatomic, retain) NSNumber * number;
@property (nonatomic, retain) Entry *entry;
@end

@interface AnotherSubentry : NSManagedObject
@property (nonatomic, retain) NSString * text;
@property (nonatomic, retain) NSNumber * number;
@property (nonatomic, retain) Entry *entry;
@end

@interface ManySubentry : NSManagedObject
@property (nonatomic, retain) NSString * text;
@property (nonatomic, retain) NSNumber * number;
@property (nonatomic, retain) NSSet *entries;
@end

@interface ManySubentry (CoreDataGeneratedAccessors)
- (void)addEntriesObject:(Entry *)value;
- (void)removeEntriesObject:(Entry *)value;
- (void)addEntries:(NSSet *)values;
- (void)removeEntries:(NSSet *)values;
@end

@interface File : NSManagedObject
@property (nonatomic, retain) NSString * filename;
@property (nonatomic, retain) NSData * data;
@property (nonatomic, retain) Entry *entry;
@end

@interface Article : NSManagedObject
@property (nonatomic, retain) NSString * name;
@end

@interface User : NSManagedObject
@property (nonatomic, retain) NSString * name;
@property (nonatomic, retain) Entry *entry;
@end

@interface Parent : NSManagedObject
@property (nonatomic, retain) NSString * name;
@end

@interface Child : Parent
@property (nonatomic, retain) NSString * anotherName;
@end

@interface NSManagedObjectID (CBLIncrementalStore)
- (NSString*) couchbaseLiteIDRepresentation;
@end


#pragma mark - Tests


@implementation IncrementalStore_Tests
{
    NSManagedObjectModel *model;
    NSManagedObjectContext *context;
    CBLIncrementalStore *store;
}

- (void) setUp {
    [super setUp];

    [CBLIncrementalStore setCBLManager: dbmgr];
    model = CBLISTestCoreDataModel();

    [self reCreateCoreDataContext];

    AssertEq(store.database, db);
}

- (void) tearDown {
    [store stop];
    [super tearDown];
}

- (void) reCreateCoreDataContext {
    NSError* error;

    context = [CBLIncrementalStore createManagedObjectContextWithModel:model
                                                          databaseName:db.name
                                                                 error:&error];
    Assert(context, @"Context could not be created: %@", error);

    store = context.persistentStoreCoordinator.persistentStores[0];
    Assert(store, @"Context doesn't have any store?!");
}

/** Test case that tests create, request, update and delete of Core Data objects. */
- (void) test_CRUD {
    NSError *error;
    
    CBLDatabase *database = store.database;
    
    Entry *entry = [NSEntityDescription insertNewObjectForEntityForName:@"Entry"
                                                 inManagedObjectContext:context];
    
    // cut off seconds as they are not encoded in date values in DB
    NSDate *createdAt = [NSDate dateWithTimeIntervalSince1970:(long)[NSDate new].timeIntervalSince1970];
    NSString *text = @"Test";
    
    entry.created_at = createdAt;
    entry.text = text;
    entry.check = @NO;
    
    BOOL success = [context save:&error];
    Assert(success, @"Could not save context: %@", error);
    
    CBLDocument *doc = [database documentWithID:[entry.objectID couchbaseLiteIDRepresentation]];
    AssertEqual(entry.text, [doc propertyForKey:@"text"]);
    
    NSDate *date1 = entry.created_at;
    NSDate *date2 = [CBLJSON dateWithJSONObject:[doc propertyForKey:@"created_at"]];
    int diffInSeconds = (int)floor([date1 timeIntervalSinceDate:date2]);
    AssertEq(diffInSeconds, 0);
    AssertEqual(entry.check, [doc propertyForKey:@"check"]);

    entry.check = @(YES);

    success = [context save:&error];
    Assert(success, @"Could not save context after update: %@", error);
    
    doc = [database documentWithID:[entry.objectID couchbaseLiteIDRepresentation]];
    AssertEqual(entry.check, [doc propertyForKey:@"check"]);
    AssertEqual(@(YES), [doc propertyForKey:@"check"]);

    NSManagedObjectID *objectID = entry.objectID;
    
    // tear down context to reload from DB
    [self reCreateCoreDataContext];

    database = store.database;
    
    entry = (Entry*)[context existingObjectWithID:objectID error:&error];
    Assert((entry != nil), @"Could not re-load entry (%@)", error);
    AssertEqual(entry.text, text);
    AssertEqual(entry.created_at, createdAt);
    AssertEqual(entry.check, @YES);
    
    [context deleteObject:entry];
    success = [context save:&error];
    Assert(success, @"Could not save context after deletion: %@", error);
    
    doc = [database documentWithID:[objectID couchbaseLiteIDRepresentation]];
    Assert([doc isDeleted], @"Document not marked as deleted after deletion");
}


/** Test case that tests the integration between Core Data and CouchbaseLite. */
- (void) test_CBLIntegration {
    NSError *error;
    
    CBLDatabase *database = store.database;
    
    // cut off seconds as they are not encoded in date values in DB
    NSString *text = @"Test";
    NSNumber *number = @23;
    
    // first test creation and storage of Core Data entities
    Entry *entry = [NSEntityDescription insertNewObjectForEntityForName:@"Entry"
                                                 inManagedObjectContext:context];
    
    entry.text = text;
    entry.check = @NO;
    entry.number = number;
    
    Subentry *subentry = [NSEntityDescription insertNewObjectForEntityForName:@"Subentry"
                                                       inManagedObjectContext:context];
    subentry.number = @123;
    subentry.text = @"abc";
    [entry addSubEntriesObject:subentry];

    File *file = [NSEntityDescription insertNewObjectForEntityForName:@"File"
                                               inManagedObjectContext:context];
    file.filename = @"abc.png";
    file.data = [text dataUsingEncoding:NSUTF8StringEncoding];
    [entry addFilesObject:file];

    Article *article = [NSEntityDescription insertNewObjectForEntityForName:@"Article"
                                                     inManagedObjectContext:context];
    article.name = @"An Article";
    [entry addArticlesObject:article];
    
    BOOL success = [context save:&error];
    Assert(success, @"Could not save context: %@", error);
    
    NSManagedObjectID *entryID = entry.objectID;
    NSManagedObjectID *subentryID = subentry.objectID;
    NSManagedObjectID *fileID = file.objectID;
    NSManagedObjectID *articleID = article.objectID;
    
    // get document from Couchbase to check correctness
    CBLDocument *entryDoc = [database documentWithID:[entryID couchbaseLiteIDRepresentation]];
    NSMutableDictionary *entryProperties = [entryDoc.properties mutableCopy];
    AssertEqual(entry.text, [entryProperties objectForKey:@"text"]);
    AssertEqual(text, [entryProperties objectForKey:@"text"]);
    AssertEqual(entry.check, [entryProperties objectForKey:@"check"]);
    AssertEqual(entry.number, [entryProperties objectForKey:@"number"]);
    AssertEqual(number, [entryProperties objectForKey:@"number"]);
    
    CBLDocument *subentryDoc = [database documentWithID:[subentryID couchbaseLiteIDRepresentation]];
    NSMutableDictionary *subentryProperties = [subentryDoc.properties mutableCopy];
    AssertEqual(subentry.text, [subentryProperties objectForKey:@"text"]);
    AssertEqual(subentry.number, [subentryProperties objectForKey:@"number"]);
    
    CBLDocument *fileDoc = [database documentWithID:[fileID couchbaseLiteIDRepresentation]];
    NSMutableDictionary *fileProperties = [fileDoc.properties mutableCopy];
    AssertEqual(file.filename, [fileProperties objectForKey:@"filename"]);

    CBLDocument *articleDoc = [database documentWithID:[articleID couchbaseLiteIDRepresentation]];
    NSMutableDictionary *articleProperties = [articleDoc.properties mutableCopy];
    AssertEqual(article.name, [articleProperties objectForKey:@"name"]);
    
    CBLAttachment *attachment = [fileDoc.currentRevision attachmentNamed:@"data"];
    Assert(attachment != nil, @"Unable to load attachment");
    AssertEqual(file.data, attachment.content);
    
    // now change the properties in CouchbaseLite and check if those are available in Core Data
    XCTestExpectation *expectation = [self expectationWithDescription:@"CBLIS Changed Notification"];
    id observer = [[NSNotificationCenter defaultCenter]
                   addObserverForName: kCBLISObjectHasBeenChangedInStoreNotification
                               object: store
                                queue: nil
                           usingBlock:^(NSNotification *note) {
        [expectation fulfill];
    }];

    [entryProperties setObject:@"different text" forKey:@"text"];
    [entryProperties setObject:@NO forKey:@"check"];
    [entryProperties setObject:@42 forKey:@"number"];
    id revisions = [entryDoc putProperties:entryProperties error:&error];
    Assert(revisions != nil, @"Couldn't persist changed properties in CBL: %@", error);
    Assert(error == nil, @"Couldn't persist changed properties in CBL: %@", error);

    [self waitForExpectationsWithTimeout:5.0 handler:^(NSError *error) {
        Assert(error == nil, "Timeout error: %@", error);
    }];
    [[NSNotificationCenter defaultCenter] removeObserver: observer];
    
    entry = (Entry*)[context existingObjectWithID:entryID error:&error];
    Assert(entry != nil, @"Couldn load entry: %@", error);
    
    // if one of the following fails, make sure you compiled the CBLIncrementalStore with CBLIS_NO_CHANGE_COALESCING=1
    AssertEqual(entry.text, [entryProperties objectForKey:@"text"]);
    AssertEqual(entry.check, [entryProperties objectForKey:@"check"]);
    AssertEqual(entry.number, [entryProperties objectForKey:@"number"]);
}


- (void) test_CreateAndUpdate {
    NSError *error;
    
    Entry *entry = [NSEntityDescription insertNewObjectForEntityForName:@"Entry"
                                                 inManagedObjectContext:context];
    entry.created_at = [NSDate new];
    entry.text = @"Test";
    BOOL success = [context save:&error];
    Assert(success, @"Could not save context: %@", error);

    entry.check = @(YES);
    success = [context save:&error];
    Assert(success, @"Could not save context after update 1: %@", error);

    Subentry *subentry = [NSEntityDescription insertNewObjectForEntityForName:@"Subentry"
                                                       inManagedObjectContext:context];
    subentry.text = @"Subentry abc";
    [entry addSubEntriesObject:subentry];
    success = [context save:&error];
    Assert(success, @"Could not save context after update 2: %@", error);
    
    subentry.number = @123;
    success = [context save:&error];
    Assert(success, @"Could not save context after update 3: %@", error);

    Article *article = [NSEntityDescription insertNewObjectForEntityForName:@"Article"
                                                     inManagedObjectContext:context];
    article.name = @"An Article";
    [entry addArticlesObject:article];
    success = [context save:&error];
    Assert(success, @"Could not save context after update 4: %@", error);
    
    NSManagedObjectID *objectID = entry.objectID;
    // tear down and re-init for checking that data got saved
    [self reCreateCoreDataContext];
    
    entry = (Entry*)[context existingObjectWithID:objectID error:&error];
    Assert(entry, @"Entry could not be loaded: %@", error);
    AssertEq(entry.subEntries.count, 1u);
    AssertEqual([entry.subEntries valueForKeyPath:@"text"], [NSSet setWithObject:@"Subentry abc"]);
    AssertEqual([entry.subEntries valueForKeyPath:@"number"], [NSSet setWithObject:@123]);

    // Current we do not support to-many-non-inverse-relationship.
    AssertEq(entry.articles.count, 0u);
    Assert([entry.decimalNumber isKindOfClass:[NSDecimalNumber class]], @"decimalNumber must be with type NSDecimalNumber");
}

- (void) test_ToMany {
    NSError *error;

    // To-Many with inverse relationship:
    Entry *entry = [NSEntityDescription insertNewObjectForEntityForName:@"Entry"
                                                 inManagedObjectContext:context];
    entry.created_at = [NSDate new];
    entry.text = @"Test";
    entry.check = @NO;
    BOOL success = [context save:&error];
    Assert(success, @"Could not save context: %@", error);

    for (NSUInteger i = 0; i < 3; i++) {
        Subentry *sub = [NSEntityDescription insertNewObjectForEntityForName:@"Subentry"
                                                      inManagedObjectContext:context];
        sub.text = [NSString stringWithFormat:@"Sub%lu", (unsigned long)i];
        [entry addSubEntriesObject:sub];
    }

    success = [context save:&error];
    Assert(success, @"Could not save context: %@", error);

    // To-Many without inverse relationship:
    for (NSUInteger i = 0; i < 3; i++) {
        Article *article = [NSEntityDescription insertNewObjectForEntityForName:@"Article"
                                                         inManagedObjectContext:context];
        article.name = [NSString stringWithFormat:@"Article%lu", (unsigned long)i];
        [entry addArticlesObject:article];
    }

    success = [context save:&error];
    Assert(success, @"Could not save context: %@", error);

    // Ordered To-Many relationship:
    for (NSUInteger i = 0; i < 3; i++) {
        AnotherSubentry *sub = [NSEntityDescription insertNewObjectForEntityForName:@"AnotherSubentry"
                                                         inManagedObjectContext:context];
        sub.text = [NSString stringWithFormat:@"AnotherSub%lu", (unsigned long)i];
        [entry addAnotherSubentriesObject:sub];
    }

    success = [context save:&error];
    Assert(success, @"Could not save context: %@", error);

    NSManagedObjectID *objectID = entry.objectID;

    // tear down and re-init for checking that data got saved:
    [self reCreateCoreDataContext];

    entry = (Entry*)[context existingObjectWithID:objectID error:&error];
    Assert(entry, @"Entry could not be loaded: %@", error);
    AssertEq(entry.subEntries.count, 3u);
    // We do not support to-many-non-inverse-relationship.
    AssertEq(entry.articles.count, 0u);

    // Tear down and re-init and test with fetch request:
    [self reCreateCoreDataContext];

    NSFetchRequest *fetchRequest = [[NSFetchRequest alloc] initWithEntityName:@"Entry"];
    NSArray *result = [context executeFetchRequest:fetchRequest error:&error];
    AssertEq(result.count, 1u);
    entry = result.firstObject;
    AssertEq(entry.subEntries.count, 3u);

    // Not support the order feature but should return the data.
    AssertEq(entry.anotherSubentries.count, 3u);

    // We do not support to-many-non-inverse-relationship.
    AssertEq(entry.articles.count, 0u);
}

- (void) test_ToManyDeletion {
    NSError *error;
    Entry *entry = [NSEntityDescription insertNewObjectForEntityForName:@"Entry"
                                                 inManagedObjectContext:context];
    entry.created_at = [NSDate new];
    entry.text = @"Test";
    entry.check = @NO;
    BOOL success = [context save:&error];
    Assert(success, @"Could not save context: %@", error);

    for (NSUInteger i = 0; i < 3; i++) {
        Subentry *sub = [NSEntityDescription insertNewObjectForEntityForName:@"Subentry"
                                                      inManagedObjectContext:context];
        sub.text = [NSString stringWithFormat:@"Sub%lu", (unsigned long)i];
        [entry addSubEntriesObject:sub];
    }

    success = [context save: &error];
    Assert(success, @"Could not save context: %@", error);

    // Delete one sub entry:
    Subentry* aSubentry = [entry.subEntries anyObject];
    [context deleteObject: aSubentry];
    success = [context save: &error];
    Assert(success, @"Could not save context: %@", error);

    // Check the result:
    NSFetchRequest* fetchRequest = [[NSFetchRequest alloc] initWithEntityName:@"Subentry"];
    NSArray* result = [context executeFetchRequest:fetchRequest error:&error];
    AssertEq(result.count, 2u);

    fetchRequest = [[NSFetchRequest alloc] initWithEntityName:@"Entry"];
    result = [context executeFetchRequest:fetchRequest error:&error];
    AssertEq(result.count, 1u);
    entry = result.firstObject;
    AssertEq(entry.subEntries.count, 2u);

    // Delete entry (cascading):
    [context deleteObject: entry];
    success = [context save: &error];
    Assert(success, @"Could not save context: %@", error);

    // Check the result:
    fetchRequest = [[NSFetchRequest alloc] initWithEntityName:@"Subentry"];
    result = [context executeFetchRequest:fetchRequest error:&error];
    AssertEq(result.count, 0u);

    fetchRequest = [[NSFetchRequest alloc] initWithEntityName:@"Entry"];
    result = [context executeFetchRequest:fetchRequest error:&error];
    AssertEq(result.count, 0u);

    // Tear down and re-init and test with fetch request:
    [self reCreateCoreDataContext];

    // Recheck the result:
    fetchRequest = [[NSFetchRequest alloc] initWithEntityName:@"Subentry"];
    result = [context executeFetchRequest:fetchRequest error:&error];
    AssertEq(result.count, 0u);

    fetchRequest = [[NSFetchRequest alloc] initWithEntityName:@"Entry"];
    result = [context executeFetchRequest:fetchRequest error:&error];
    AssertEq(result.count, 0u);
}

- (void) test_ManyToMany {
    NSError *error;
    NSMutableSet *entries = [NSMutableSet set];
    for (NSUInteger i = 0; i < 3; i++) {
        Entry *entry = [NSEntityDescription insertNewObjectForEntityForName:@"Entry"
                                                     inManagedObjectContext:context];
        entry.text = [NSString stringWithFormat:@"Entry%lu", (unsigned long)i];
        [entries addObject:entry];
    }

    for (NSUInteger i = 0; i < 3; i++) {
        ManySubentry *subentry = [NSEntityDescription insertNewObjectForEntityForName:@"ManySubentry"
                                                               inManagedObjectContext:context];
        subentry.text = [NSString stringWithFormat:@"Subentry%lu", (unsigned long)i];
        [subentry addEntries:entries];
    }

    BOOL success = [context save:&error];
    Assert(success, @"Could not save context: %@", error);

    // Tear down and re-init and test with fetch request:
    [self reCreateCoreDataContext];

    // Check the result:
    NSFetchRequest* fetchRequest = [[NSFetchRequest alloc] initWithEntityName:@"Entry"];
    NSArray* result = [context executeFetchRequest:fetchRequest error:&error];
    AssertEq(result.count, 3u);
    for (Entry *entry in result) {
        AssertEq(entry.manySubentries.count, 3u);
        NSMutableArray *expected = [NSMutableArray arrayWithArray:
                                        @[@"Subentry0", @"Subentry1", @"Subentry2"]];
        for (ManySubentry *subentry in entry.manySubentries) {
            NSString *text = subentry.text;
            Assert([expected containsObject:text]);
            [expected removeObject:text];
        }
    }

    fetchRequest = [[NSFetchRequest alloc] initWithEntityName:@"ManySubentry"];
    result = [context executeFetchRequest:fetchRequest error:&error];
    AssertEq(result.count, 3u);
    for (ManySubentry *subentry in result) {
        AssertEq(subentry.entries.count, 3u);
        NSMutableArray *expected = [NSMutableArray arrayWithArray:
                                    @[@"Entry0", @"Entry1", @"Entry2"]];
        for (Entry *entry in subentry.entries) {
            NSString *text = entry.text;
            Assert([expected containsObject:text]);
            [expected removeObject:text];
        }
    }
}

- (void) test_FetchRequest {
    NSError *error;
    NSUInteger count;
    NSArray *result;

    Entry *entry = [NSEntityDescription insertNewObjectForEntityForName:@"Entry"
                                                 inManagedObjectContext:context];
    entry.created_at = [NSDate new];
    entry.text = @"Test";
    entry.check = @(YES);
    
    BOOL success = [context save:&error];
    Assert(success, @"Could not save context: %@", error);

    NSFetchRequest *fetchRequest = [[NSFetchRequest alloc] initWithEntityName:@"Entry"];

    fetchRequest.resultType = NSCountResultType;
    result = [context executeFetchRequest:fetchRequest error:&error];
    AssertEq(result.count, 1u);
    Assert([result[0] intValue] > 0, @"Database should contain more than zero entries (if the testCreateAndUpdate was run)");
    count = [result[0] intValue];

    fetchRequest.resultType = NSDictionaryResultType;
    result = [context executeFetchRequest:fetchRequest error:&error];
    AssertEq(result.count, count);
    Assert([result[0] isKindOfClass:[NSDictionary class]], @"Results are not NSDictionaries");

    fetchRequest.resultType = NSManagedObjectIDResultType;
    result = [context executeFetchRequest:fetchRequest error:&error];
    AssertEq(result.count, 1u);
    Assert([result[0] isKindOfClass:[NSManagedObjectID class]], @"Results are not NSManagedObjectIDs");

    fetchRequest.resultType = NSManagedObjectResultType;
    result = [context executeFetchRequest:fetchRequest error:&error];
    AssertEq(result.count, 1u);
    Assert([result[0] isKindOfClass:[NSManagedObject class]], @"Results are not NSManagedObjects");

    //// Predicate
    entry = [NSEntityDescription insertNewObjectForEntityForName:@"Entry"
                                          inManagedObjectContext:context];
    entry.created_at = [NSDate new];
    entry.text = @"Test2";
    success = [context save:&error];
    Assert(success, @"Could not save context: %@", error);
    
    fetchRequest.predicate = [NSPredicate predicateWithFormat:@"text == 'Test2'"];
    fetchRequest.resultType = NSCountResultType;
    result = [context executeFetchRequest:fetchRequest error:&error];
    AssertEq(result.count, 1u);
    Assert([result[0] intValue] > 0, @"Database should contain more than zero entries (if the testCreateAndUpdate was run)");
    count = [result[0] intValue];

    fetchRequest.resultType = NSDictionaryResultType;
    result = [context executeFetchRequest:fetchRequest error:&error];
    Assert(result.count == count, @"Fetch request should return same result count as number fetch");
    Assert([result[0] isKindOfClass:[NSDictionary class]], @"Results are not NSDictionaries");

    fetchRequest.resultType = NSManagedObjectIDResultType;
    result = [context executeFetchRequest:fetchRequest error:&error];
    Assert(result.count == count, @"Fetch request should return same result count as number fetch");
    Assert([result[0] isKindOfClass:[NSManagedObjectID class]], @"Results are not NSManagedObjectIDs");

    fetchRequest.resultType = NSManagedObjectResultType;
    result = [context executeFetchRequest:fetchRequest error:&error];
    Assert(result.count == count, @"Fetch request should return same result count as number fetch");
    Assert([result[0] isKindOfClass:[NSManagedObject class]], @"Results are not NSManagedObjects");
}

- (void)test_FetchLimit {
    NSError *error;
    for (NSUInteger i = 0; i < 100; i++) {
        Entry *entry = [NSEntityDescription insertNewObjectForEntityForName:@"Entry"
                                                     inManagedObjectContext:context];
        entry.created_at = [NSDate new];
        entry.text = [NSString stringWithFormat:@"Entry%lu", (unsigned long)i];
        entry.number = @(i);
    }

    BOOL success = [context save:&error];
    Assert(success, @"Could not save context: %@", error);

    NSArray *result;
    NSUInteger number = 0;
    NSFetchRequest *fetchRequest = [[NSFetchRequest alloc] initWithEntityName:@"Entry"];

    // Without predicates
    fetchRequest.fetchLimit = 20;
    result = [context executeFetchRequest:fetchRequest error:&error];
    AssertEq(result.count, 20u);

    // Without predicates ascending sort
    fetchRequest.sortDescriptors = @[[NSSortDescriptor sortDescriptorWithKey:@"number" ascending:YES]];
    result = [context executeFetchRequest:fetchRequest error:&error];
    AssertEq(result.count, 20u);
    number = 0;
    for (NSManagedObject *obj in result) {
        AssertEqual([obj valueForKey:@"number"], @(number++));
    }

    fetchRequest.sortDescriptors = @[[NSSortDescriptor sortDescriptorWithKey:@"number" ascending:NO]];
    result = [context executeFetchRequest:fetchRequest error:&error];
    AssertEq(result.count, 20u);
    number = 99;
    for (NSManagedObject *obj in result) {
        AssertEqual([obj valueForKey:@"number"], @(number--));
    }

    // With a predicate, ascending sort
    fetchRequest.predicate = [NSPredicate predicateWithFormat:@"number > 20"];
    fetchRequest.sortDescriptors = @[[NSSortDescriptor sortDescriptorWithKey:@"number" ascending:YES]];
    fetchRequest.fetchLimit = 20;
    result = [context executeFetchRequest:fetchRequest error:&error];
    AssertEq(result.count, 20u);
    number = 21;
    for (NSManagedObject *obj in result) {
        AssertEqual([obj valueForKey:@"number"], @(number++));
    }

    // With a predicate, descending sort
    fetchRequest.predicate = [NSPredicate predicateWithFormat:@"number > 20"];
    fetchRequest.sortDescriptors = @[[NSSortDescriptor sortDescriptorWithKey:@"number" ascending:NO]];
    fetchRequest.fetchLimit = 20;
    result = [context executeFetchRequest:fetchRequest error:&error];
    AssertEq(result.count, 20u);
    number = 40;
    for (NSManagedObject *obj in result) {
        AssertEqual([obj valueForKey:@"number"], @(number--));
    }
}

- (void) test_FetchOffset {
    NSError *error;
    for (NSUInteger i = 0; i < 100; i++) {
        Entry *entry = [NSEntityDescription insertNewObjectForEntityForName:@"Entry"
                                                     inManagedObjectContext:context];
        entry.created_at = [NSDate new];
        entry.text = [NSString stringWithFormat:@"Entry%lu", (unsigned long)i];
        entry.number = @(i);
    }

    BOOL success = [context save:&error];
    Assert(success, @"Could not save context: %@", error);

    NSArray *result;
    NSUInteger number = 0;
    NSFetchRequest *fetchRequest = [[NSFetchRequest alloc] initWithEntityName:@"Entry"];

    // Without predicates
    fetchRequest.fetchOffset = 20;
    result = [context executeFetchRequest:fetchRequest error:&error];
    AssertEq(result.count, 80u);

    // With a predicate
    fetchRequest.predicate = [NSPredicate predicateWithFormat:@"number > 19"];
    fetchRequest.fetchOffset = 20;
    result = [context executeFetchRequest:fetchRequest error:&error];
    AssertEq(result.count, 60u);
    number = 40;
    for (NSManagedObject *obj in result) {
        AssertEqual([obj valueForKey:@"number"], @(number++));
    }
}

- (void) test_Attachments {
    NSError *error;
    CBLDatabase *database = store.database;
    
    File *file = [NSEntityDescription insertNewObjectForEntityForName:@"File"
                                               inManagedObjectContext:context];
    file.filename = @"test.txt";
    
    NSData *data = [@"Test. Hello World" dataUsingEncoding:NSUTF8StringEncoding];
    file.data = data;
    
    BOOL success = [context save:&error];
    Assert(success, @"Could not save context: %@", error);
    
    CBLDocument *doc = [database documentWithID:[file.objectID couchbaseLiteIDRepresentation]];
    Assert(doc != nil, @"Document should not be nil");
    AssertEqual(file.filename, [doc propertyForKey:@"filename"]);
    
    CBLAttachment *att = [doc.currentRevision attachmentNamed:@"data"];
    Assert(att != nil, @"Attachmant should be created");
    
    NSData *content = att.content;
    Assert(content != nil, @"Content should be loaded");
    AssertEq(content.length, data.length);
    AssertEqual(content, data);
    
    NSManagedObjectID *fileID = file.objectID;
    
    // tear down the context to reload from disk
    file = nil;
    [self reCreateCoreDataContext];
    
    file = (File*)[context existingObjectWithID:fileID error:&error];
    Assert(file != nil, @"File should not be nil (%@)", error);
    AssertEqual(file.data, data);
    
    
    // update attachment
    
    data = [@"Updated. Hello World" dataUsingEncoding:NSUTF8StringEncoding];
    file.data = data;
    
    success = [context save:&error];
    Assert(success, @"Could not save context: %@", error);
    
    doc = [database documentWithID:[file.objectID couchbaseLiteIDRepresentation]];
    Assert(doc != nil, @"Document should not be nil");
    AssertEqual(file.filename, [doc propertyForKey:@"filename"]);
    
    att = [doc.currentRevision attachmentNamed:@"data"];
    Assert(att != nil, @"Attachmant should be created");
    
    content = att.content;
    Assert(content != nil, @"Content should be loaded");
    AssertEq(content.length, data.length);
    AssertEqual(content, data);

    NSString *stringFromContent = [[NSString alloc] initWithData:content encoding:NSUTF8StringEncoding];
    Assert([stringFromContent hasPrefix:@"Updated."], @"Not updated");
}

- (void) test_FetchWithPredicates {
    NSError *error;
    
    NSDictionary *entry1 = @{
                             @"created_at": [NSDate new],
                             @"text": @"This is a test for predicates. Möhre.",
                             @"text2": @"This is text2.",
                             @"number": [NSNumber numberWithInt:10],
                             @"decimalNumber": [NSDecimalNumber decimalNumberWithString:@"10.10"],
                             @"doubleNumber": [NSNumber numberWithDouble:42.23]
                             };
    NSDictionary *entry2 = @{
                             @"created_at": [[NSDate new] dateByAddingTimeInterval:-60],
                             @"text": @"Entry number 2. touché.",
                             @"text2": @"Text 2 by Entry number 2",
                             @"number": [NSNumber numberWithInt:20],
                             @"decimalNumber": [NSDecimalNumber decimalNumberWithString:@"20.20"],
                             @"doubleNumber": [NSNumber numberWithDouble:12.45]
                             };
    NSDictionary *entry3 = @{
                             @"created_at": [[NSDate new] dateByAddingTimeInterval:60],
                             @"text": @"Entry number 3",
                             @"text2": @"Text 2 by Entry number 3",
                             @"number": [NSNumber numberWithInt:30],
                             @"decimalNumber": [NSDecimalNumber decimalNumberWithString:@"30.30"],
                             @"doubleNumber": [NSNumber numberWithDouble:98.76]
                             };
    
    CBLISTestInsertEntriesWithProperties(context, @[entry1, entry2, entry3]);
    
    BOOL success = [context save:&error];
    Assert(success, @"Could not save context: %@", error);
    
    NSFetchRequest *fetchRequest = [NSFetchRequest fetchRequestWithEntityName:@"Entry"];

    //// ==
    fetchRequest.predicate = [NSPredicate predicateWithFormat:@"text == %@", entry1[@"text"]];
    [self assertFetchRequest: fetchRequest block: ^(NSArray *result, NSFetchRequestResultType resultType) {
        AssertEq((int)result.count, 1);
        if (result.count != 1) return;
        AssertEqual([result[0] valueForKey:@"text"], entry1[@"text"]);
    }];

    fetchRequest.predicate = [NSPredicate predicateWithFormat:@"number == %@", entry1[@"number"]];
    [self assertFetchRequest: fetchRequest block: ^(NSArray *result, NSFetchRequestResultType resultType) {
        AssertEq((int)result.count, 1);
        if (result.count != 1) return;
        AssertEqual([result[0] valueForKey:@"number"], entry1[@"number"]);
    }];
    
    //// >=
    fetchRequest.predicate = [NSPredicate predicateWithFormat:@"number >= %@", entry2[@"number"]];
    [self assertFetchRequest: fetchRequest block: ^(NSArray *result, NSFetchRequestResultType resultType) {
        AssertEq((int)result.count, 2);
        if (result.count != 2) return;
        NSArray *numbers = [[result valueForKey:@"number"] sortedArrayUsingSelector:@selector(compare:)];
        AssertEqual(numbers[0], entry2[@"number"]);
        AssertEqual(numbers[1], entry3[@"number"]);
    }];
    
    //// <=
    fetchRequest.predicate = [NSPredicate predicateWithFormat:@"number <= %@", entry2[@"number"]];
    [self assertFetchRequest: fetchRequest block: ^(NSArray *result, NSFetchRequestResultType resultType) {
        AssertEq((int)result.count, 2);
        if (result.count != 2) return;
        NSArray *numbers = [[result valueForKey:@"number"] sortedArrayUsingSelector:@selector(compare:)];
        AssertEqual(numbers[0], entry1[@"number"]);
        AssertEqual(numbers[1], entry2[@"number"]);
    }];

    //// >
    fetchRequest.predicate = [NSPredicate predicateWithFormat:@"number > %@", entry2[@"number"]];
    [self assertFetchRequest: fetchRequest block: ^(NSArray *result, NSFetchRequestResultType resultType) {
        AssertEq((int)result.count, 1);
        if (result.count != 1) return;
        NSArray *numbers = [[result valueForKey:@"number"] sortedArrayUsingSelector:@selector(compare:)];
        AssertEqual(numbers[0], entry3[@"number"]);
    }];

    //// <
    fetchRequest.predicate = [NSPredicate predicateWithFormat:@"number < %@", entry2[@"number"]];
    [self assertFetchRequest: fetchRequest block: ^(NSArray *result, NSFetchRequestResultType resultType) {
        AssertEq((int)result.count, 1);
        if (result.count != 1) return;
        NSArray *numbers = [[result valueForKey:@"number"] sortedArrayUsingSelector:@selector(compare:)];
        AssertEqual(numbers[0], entry1[@"number"]);
    }];
    
    //// !=
    fetchRequest.predicate = [NSPredicate predicateWithFormat:@"number != %@", entry2[@"number"]];
    [self assertFetchRequest: fetchRequest block: ^(NSArray *result, NSFetchRequestResultType resultType) {
        AssertEq((int)result.count, 2);
        if (result.count != 2) return;
        NSArray *numbers = [[result valueForKey:@"number"] sortedArrayUsingSelector:@selector(compare:)];
        AssertEqual(numbers[0], entry1[@"number"]);
        AssertEqual(numbers[1], entry3[@"number"]);
    }];
    
    //// BETWEEN
    fetchRequest.predicate = [NSPredicate predicateWithFormat:@"number BETWEEN %@", @[entry1[@"number"], entry2[@"number"]]];
    [self assertFetchRequest: fetchRequest block: ^(NSArray *result, NSFetchRequestResultType resultType) {
        AssertEq((int)result.count, 2);
        if (result.count != 2) return;
        NSArray *numbers = [[result valueForKey:@"number"] sortedArrayUsingSelector:@selector(compare:)];
        AssertEqual(numbers[0], entry1[@"number"]);
        AssertEqual(numbers[1], entry2[@"number"]);
    }];
    
    //// BEGINSWITH
    fetchRequest.predicate = [NSPredicate predicateWithFormat:@"text BEGINSWITH 'Entry'"];
    [self assertFetchRequest: fetchRequest block: ^(NSArray *result, NSFetchRequestResultType resultType) {
        AssertEq((int)result.count, 2);
        if (result.count != 2) return;
        AssertEq((int)[[result[0] valueForKey:@"text"] rangeOfString:@"Entry"].location, 0);
        AssertEq((int)[[result[1] valueForKey:@"text"] rangeOfString:@"Entry"].location, 0);
    }];

    //// CONTAINS
    fetchRequest.predicate = [NSPredicate predicateWithFormat:@"text CONTAINS 'test'"];
    [self assertFetchRequest: fetchRequest block: ^(NSArray *result, NSFetchRequestResultType resultType) {
        AssertEq((int)result.count, 1);
        Assert([[result[0] valueForKey:@"text"] rangeOfString:@"test"].location != NSNotFound);
    }];

    fetchRequest.predicate = [NSPredicate predicateWithFormat:@"text CONTAINS[c] 'This'"];
    [self assertFetchRequest: fetchRequest block: ^(NSArray *result, NSFetchRequestResultType resultType) {
        AssertEq((int)result.count, 1);
        Assert([[result[0] valueForKey:@"text"] rangeOfString:@"test"].location != NSNotFound);
    }];

    fetchRequest.predicate = [NSPredicate predicateWithFormat:@"text CONTAINS[c] 'this'"];
    [self assertFetchRequest: fetchRequest block: ^(NSArray *result, NSFetchRequestResultType resultType) {
        AssertEq((int)result.count, 1);
        Assert([[result[0] valueForKey:@"text"] rangeOfString:@"test"].location != NSNotFound);
    }];

    fetchRequest.predicate = [NSPredicate predicateWithFormat:@"text CONTAINS 'this'"];
    [self assertFetchRequest: fetchRequest block: ^(NSArray *result, NSFetchRequestResultType resultType) {
        AssertEq((int)result.count, 0);
    }];

    fetchRequest.predicate = [NSPredicate predicateWithFormat:@"text CONTAINS 'touche'"];
    [self assertFetchRequest: fetchRequest block: ^(NSArray *result, NSFetchRequestResultType resultType) {
        AssertEq((int)result.count, 0);
    }];

    fetchRequest.predicate = [NSPredicate predicateWithFormat:@"text CONTAINS[d] 'touche'"];
    [self assertFetchRequest: fetchRequest block: ^(NSArray *result, NSFetchRequestResultType resultType) {
        AssertEq((int)result.count, 1);
    }];

    //// ENDSWITH
    fetchRequest.predicate = [NSPredicate predicateWithFormat:@"text ENDSWITH 'touché.'"];
    [self assertFetchRequest: fetchRequest block: ^(NSArray *result, NSFetchRequestResultType resultType) {
        AssertEq((int)result.count, 1);
        Assert([[result[0] valueForKey:@"text"] rangeOfString:@"touché."].location != NSNotFound);
    }];
    
    //// LIKE
    fetchRequest.predicate = [NSPredicate predicateWithFormat:@"text LIKE '*number ?*'"];
    [self assertFetchRequest: fetchRequest block: ^(NSArray *result, NSFetchRequestResultType resultType) {
        AssertEq((int)result.count, 2);
    }];
    
    //// MATCH
    // this test fails, although I think it should be correctly filter the second and third entries...: Need to investigate more
//    fetchRequest.predicate = [NSPredicate predicateWithFormat:@"text MATCHES %@", @"^Entry"];
//    [self assertFetchRequest: fetchRequest block: ^(NSArray *result, NSFetchRequestResultType resultType) {
//        AssertEq((int)result.count, 2);
//    }];
    
    //// IN
    fetchRequest.predicate = [NSPredicate predicateWithFormat:@"number IN %@", @[@(10), @(30)]];
    [self assertFetchRequest: fetchRequest block: ^(NSArray *result, NSFetchRequestResultType resultType) {
        AssertEq((int)result.count, 2);
        if (result.count != 2) return;
        NSArray *numbers = [[result valueForKey:@"number"] sortedArrayUsingSelector:@selector(compare:)];
        AssertEqual(numbers[0], entry1[@"number"]);
        AssertEqual(numbers[1], entry3[@"number"]);
    }];
    
    //// AND
    fetchRequest.predicate = [NSPredicate predicateWithFormat:@"number == 10 AND decimalNumber == 10.10"];
    [self assertFetchRequest: fetchRequest block: ^(NSArray *result, NSFetchRequestResultType resultType) {
        AssertEq((int)result.count, 1);
        if (result.count != 1) return;
        AssertEqual([result[0] valueForKey:@"number"], entry1[@"number"]);
        AssertEqual([result[0] valueForKey:@"decimalNumber"], entry1[@"decimalNumber"]);
    }];

    fetchRequest.predicate = [NSPredicate predicateWithFormat:@"number == 10 AND decimalNumber == 20.10"];
    [self assertFetchRequest: fetchRequest block: ^(NSArray *result, NSFetchRequestResultType resultType) {
        AssertEq((int)result.count, 0);
    }];

    //// OR
    fetchRequest.predicate = [NSPredicate predicateWithFormat:@"number == 10 OR number == 20"];
    [self assertFetchRequest: fetchRequest block: ^(NSArray *result, NSFetchRequestResultType resultType) {
        AssertEq((int)result.count, 2);
        if (result.count != 2) return;
        NSArray *numbers = [[result valueForKey:@"number"] sortedArrayUsingSelector:@selector(compare:)];
        AssertEqual(numbers[0], entry1[@"number"]);
        AssertEqual(numbers[1], entry2[@"number"]);
    }];

    fetchRequest.predicate = [NSPredicate predicateWithFormat:@"number == 11 OR number == 20"];
    [self assertFetchRequest: fetchRequest block: ^(NSArray *result, NSFetchRequestResultType resultType) {
        AssertEq((int)result.count, 1);
        NSArray *numbers = [[result valueForKey:@"number"] sortedArrayUsingSelector:@selector(compare:)];
        AssertEqual(numbers[0], entry2[@"number"]);
    }];
}

- (void)test_FetchWithRelationship {
    NSError *error;

    User *user1 = [NSEntityDescription insertNewObjectForEntityForName:@"User"
                                                inManagedObjectContext:context];
    user1.name = @"User1";

    User *user2 = [NSEntityDescription insertNewObjectForEntityForName:@"User"
                                                inManagedObjectContext:context];
    user2.name = @"User2";

    // Entry1:
    Entry *entry1 = [NSEntityDescription insertNewObjectForEntityForName:@"Entry"
                                                 inManagedObjectContext:context];
    entry1.created_at = [NSDate new];
    entry1.text = @"This is an entry 1.";
    entry1.number = @(10);
    entry1.user = user1;

    for (NSUInteger i = 0; i < 3; i++) {
        Subentry *sub = [NSEntityDescription insertNewObjectForEntityForName:@"Subentry"
                                                      inManagedObjectContext:context];
        sub.text = [NSString stringWithFormat:@"Entry1-Sub%lu", (unsigned long)i];
        sub.number = @(10 + i);
        [entry1 addSubEntriesObject:sub];
    }

    // Entry2:
    Entry *entry2 = [NSEntityDescription insertNewObjectForEntityForName:@"Entry"
                                                  inManagedObjectContext:context];
    entry2.created_at = [NSDate new];
    entry2.text = @"This is an entry 2.";
    entry2.number = @(20);
    entry2.user = user2;

    for (NSUInteger i = 0; i < 3; i++) {
        Subentry *sub = [NSEntityDescription insertNewObjectForEntityForName:@"Subentry"
                                                      inManagedObjectContext:context];
        sub.text = [NSString stringWithFormat:@"Entry2-Sub%lu", (unsigned long)i];
        sub.number = @(20 + i);
        [entry2 addSubEntriesObject:sub];
    }

    // Entry3:
    Entry *entry3 = [NSEntityDescription insertNewObjectForEntityForName:@"Entry"
                                                  inManagedObjectContext:context];
    entry3.created_at = [NSDate new];
    entry3.text = @"This is an entry 3.";
    entry3.number = @(30);
    entry3.user = user1;


    // ManySubentry:
    for (NSUInteger i = 0; i < 4; i++) {
        ManySubentry *subentry = [NSEntityDescription insertNewObjectForEntityForName:@"ManySubentry"
                                                               inManagedObjectContext:context];
        subentry.text = [NSString stringWithFormat:@"ManySubentry%lu", (unsigned long)i];
        subentry.number = @(30 + i);

        if (i < 2) {
            [subentry addEntriesObject:entry1];
            [subentry addEntriesObject:entry2];
        } else {
            [subentry addEntriesObject:entry2];
            [subentry addEntriesObject:entry3];
        }
    }

    BOOL success = [context save:&error];
    Assert(success, @"Could not save context: %@", error);

    // Tear down the database to refresh cache
    [self reCreateCoreDataContext];

    NSFetchRequest *fetchRequest = [NSFetchRequest fetchRequestWithEntityName:@"Entry"];

    // one-to-one
    fetchRequest.predicate = [NSPredicate predicateWithFormat:@"user == %@", user1];
    [self assertFetchRequest: fetchRequest block: ^(NSArray *result, NSFetchRequestResultType resultType) {
        AssertEq((int)result.count, 2);
        if (result.count != 2) return;
        NSArray *numbers = [[result valueForKey:@"number"] sortedArrayUsingSelector:@selector(compare:)];
        AssertEqual(numbers[0], entry1.number);
        AssertEqual(numbers[1], entry3.number);
    }];

    fetchRequest.predicate = [NSPredicate predicateWithFormat:@"user.name like %@", user1.name];
    [self assertFetchRequest: fetchRequest block: ^(NSArray *result, NSFetchRequestResultType resultType) {
        AssertEq((int)result.count, 2);
        if (result.count != 2) return;
        NSArray *numbers = [[result valueForKey:@"number"] sortedArrayUsingSelector:@selector(compare:)];
        AssertEqual(numbers[0], entry1.number);
        AssertEqual(numbers[1], entry3.number);
    }];

    fetchRequest.predicate = [NSPredicate predicateWithFormat:@"user.name == %@", user2.name];
    [self assertFetchRequest: fetchRequest block: ^(NSArray *result, NSFetchRequestResultType resultType) {
        AssertEq((int)result.count, 1);
        if (result.count != 1) return;
        AssertEqual([result[0] valueForKey:@"number"], entry2.number);
    }];
    
    // one-to-many
    fetchRequest.predicate = [NSPredicate predicateWithFormat:@"ANY subEntries.number < 20"];
    [self assertFetchRequest: fetchRequest block: ^(NSArray *result, NSFetchRequestResultType resultType) {
        AssertEq((int)result.count, 1);
        if (result.count != 1) return;
        AssertEqual([result[0] valueForKey:@"number"], entry1.number);
    }];

    fetchRequest.predicate = [NSPredicate predicateWithFormat:@"number < 20 AND ANY subEntries.number < 100"];
    [self assertFetchRequest: fetchRequest block: ^(NSArray *result, NSFetchRequestResultType resultType) {
        AssertEq((int)result.count, 1);
        if (result.count != 1) return;
        AssertEqual([result[0] valueForKey:@"number"], entry1.number);
    }];

    fetchRequest.predicate = [NSPredicate predicateWithFormat:@"user.name like %@ AND ANY subEntries.number < 100", user2.name];
    [self assertFetchRequest: fetchRequest block: ^(NSArray *result, NSFetchRequestResultType resultType) {
        AssertEq((int)result.count, 1);
        if (result.count != 1) return;
        AssertEqual([result[0] valueForKey:@"number"], entry2.number);
    }];

    // many-to-many
    fetchRequest.predicate = [NSPredicate predicateWithFormat:@"ANY manySubentries.number < 32"];
    [self assertFetchRequest: fetchRequest block: ^(NSArray *result, NSFetchRequestResultType resultType) {
        AssertEq((int)result.count, 2);
        NSArray *numbers = [[result valueForKey:@"number"] sortedArrayUsingSelector:@selector(compare:)];
        AssertEqual(numbers[0], entry1.number);
        AssertEqual(numbers[1], entry2.number);
    }];

    fetchRequest.predicate = [NSPredicate predicateWithFormat:@"ANY manySubentries.number > 32"];
    [self assertFetchRequest: fetchRequest block: ^(NSArray *result, NSFetchRequestResultType resultType) {
        AssertEq((int)result.count, 2);
        NSArray *numbers = [[result valueForKey:@"number"] sortedArrayUsingSelector:@selector(compare:)];
        AssertEqual(numbers[0], entry2.number);
        AssertEqual(numbers[1], entry3.number);
    }];

    fetchRequest.predicate = [NSPredicate predicateWithFormat:@"ANY manySubentries.number > 40"];
    [self assertFetchRequest: fetchRequest block: ^(NSArray *result, NSFetchRequestResultType resultType) {
        AssertEq((int)result.count, 0);
    }];

    fetchRequest.predicate = [NSPredicate predicateWithFormat:@"number < 40 AND ANY manySubentries.number < 32"];
    [self assertFetchRequest: fetchRequest block: ^(NSArray *result, NSFetchRequestResultType resultType) {
        AssertEq((int)result.count, 2);
        NSArray *numbers = [[result valueForKey:@"number"] sortedArrayUsingSelector:@selector(compare:)];
        AssertEqual(numbers[0], entry1.number);
        AssertEqual(numbers[1], entry2.number);
    }];
}

<<<<<<< HEAD
- (void)test_FetchWithNestedRelationship {
    NSError *error;
    
    User *user1 = [NSEntityDescription insertNewObjectForEntityForName:@"User"
                                                inManagedObjectContext:context];
    user1.name = @"User1";
    
=======
- (void)test_FetchWithRelationshipNil {
    NSError *error;
    
>>>>>>> 8bce5d04
    // Entry1:
    Entry *entry1 = [NSEntityDescription insertNewObjectForEntityForName:@"Entry"
                                                  inManagedObjectContext:context];
    entry1.created_at = [NSDate new];
    entry1.text = @"This is an entry 1.";
    entry1.number = @(10);
<<<<<<< HEAD
    entry1.user = user1;
=======
>>>>>>> 8bce5d04
    
    for (NSUInteger i = 0; i < 3; i++) {
        Subentry *sub = [NSEntityDescription insertNewObjectForEntityForName:@"Subentry"
                                                      inManagedObjectContext:context];
        sub.text = [NSString stringWithFormat:@"Entry1-Sub%lu", (unsigned long)i];
        sub.number = @(10 + i);
        [entry1 addSubEntriesObject:sub];
    }
    
    BOOL success = [context save:&error];
    Assert(success, @"Could not save context: %@", error);
    
    // Tear down the database to refresh cache
<<<<<<< HEAD
    [self reCreateCoreDataContext];
=======
    context = [CBLIncrementalStore createManagedObjectContextWithModel:model
                                                          databaseName:db.name error:&error];
>>>>>>> 8bce5d04
    
    NSFetchRequest *fetchRequest = [NSFetchRequest fetchRequestWithEntityName:@"Subentry"];
    
    // Simple Many
<<<<<<< HEAD
    fetchRequest.predicate = [NSPredicate predicateWithFormat:@"entry == %@", entry1];
    [self assertFetchRequest: fetchRequest block: ^(NSArray *result, NSFetchRequestResultType resultType) {
        AssertEq((int)result.count, 3);
    }];
    
    // Deep Many
    fetchRequest.predicate = [NSPredicate predicateWithFormat:@"entry.user == %@", user1];
    [self assertFetchRequest: fetchRequest block: ^(NSArray *result, NSFetchRequestResultType resultType) {
        AssertEq((int)result.count, 3);
    }];

    fetchRequest.predicate = [NSPredicate predicateWithFormat:@"entry.user.name like %@", user1.name];
    [self assertFetchRequest: fetchRequest block: ^(NSArray *result, NSFetchRequestResultType resultType) {
        AssertEq((int)result.count, 3);
    }];

    [self reCreateCoreDataContext];

    // Set the max depth to 1:
    store.customProperties = @{kCBLISCustomPropertyMaxRelationshipLoadDepth: @(1)};

    fetchRequest.predicate = [NSPredicate predicateWithFormat:@"entry == %@", entry1];
    [self assertFetchRequest: fetchRequest block: ^(NSArray *result, NSFetchRequestResultType resultType) {
        AssertEq((int)result.count, 3);
    }];

    fetchRequest.predicate = [NSPredicate predicateWithFormat:@"entry.user == %@", user1];
    [self assertFetchRequest: fetchRequest block: ^(NSArray *result, NSFetchRequestResultType resultType) {
        AssertEq((int)result.count, 3);
    }];

    fetchRequest.predicate = [NSPredicate predicateWithFormat:@"entry.user.name like %@", user1];
    [self assertFetchRequest: fetchRequest block: ^(NSArray *result, NSFetchRequestResultType resultType) {
        AssertEq((int)result.count, 0);
    }];

=======
    fetchRequest.predicate = [NSPredicate predicateWithFormat:@"entry == %@", nil];
    [self assertFetchRequest: fetchRequest block: ^(NSArray *result, NSFetchRequestResultType resultType) {
        AssertEq((int)result.count, 0);
    }];
    
    // Nil Many
    fetchRequest.predicate = [NSPredicate predicateWithFormat:@"entry.user == %@", nil];
    [self assertFetchRequest: fetchRequest block: ^(NSArray *result, NSFetchRequestResultType resultType) {
        AssertEq((int)result.count, 3);
    }];
>>>>>>> 8bce5d04
}

- (void)test_FetchParentChildEntities {
    Parent *p1 = [NSEntityDescription insertNewObjectForEntityForName:@"Parent"
                                               inManagedObjectContext:context];
    p1.name = @"Parent1";

    Child *c1 = [NSEntityDescription insertNewObjectForEntityForName:@"Child"
                                              inManagedObjectContext:context];
    c1.name = @"Child1";
    c1.anotherName = @"One";

    Child *c2 = [NSEntityDescription insertNewObjectForEntityForName:@"Child"
                                              inManagedObjectContext:context];

    c2.name = @"Child2";
    c2.anotherName = @"Two";

    Parent *p2 = [NSEntityDescription insertNewObjectForEntityForName:@"Parent"
                                               inManagedObjectContext:context];
    p2.name = @"Parent2";

    Child *c3 = [NSEntityDescription insertNewObjectForEntityForName:@"Child"
                                              inManagedObjectContext:context];
    c3.name = @"Child3";
    c3.anotherName = @"Three";

    Child *c4 = [NSEntityDescription insertNewObjectForEntityForName:@"Child"
                                              inManagedObjectContext:context];
    c4.name = @"Child4";
    c4.anotherName = @"Four";

    NSError *error;
    BOOL success = [context save:&error];
    Assert(success, @"Could not save context: %@", error);

    NSFetchRequest *fetchRequest;

    fetchRequest = [NSFetchRequest fetchRequestWithEntityName:@"Parent"];
    [self assertFetchRequest: fetchRequest block: ^(NSArray *result, NSFetchRequestResultType resultType) {
        NSArray *expected = @[@"Parent1", @"Parent2", @"Child1", @"Child2", @"Child3", @"Child4"];
        [self assertFetchResult:result key:@"name" expected:expected ordered:NO];
    }];

    fetchRequest = [NSFetchRequest fetchRequestWithEntityName:@"Parent"];
    fetchRequest.includesSubentities = YES;
    [self assertFetchRequest: fetchRequest block: ^(NSArray *result, NSFetchRequestResultType resultType) {
        NSArray *expected = @[@"Parent1", @"Parent2", @"Child1", @"Child2", @"Child3", @"Child4"];
        [self assertFetchResult:result key:@"name" expected:expected ordered:NO];
    }];

    fetchRequest = [NSFetchRequest fetchRequestWithEntityName:@"Parent"];
    fetchRequest.predicate = [NSPredicate predicateWithFormat:@"name == 'Child3'"];
    fetchRequest.includesSubentities = YES;
    [self assertFetchRequest: fetchRequest block: ^(NSArray *result, NSFetchRequestResultType resultType) {
        NSArray *expected = @[@"Child3"];
        [self assertFetchResult:result key:@"name" expected:expected ordered:NO];
    }];

    fetchRequest = [NSFetchRequest fetchRequestWithEntityName:@"Parent"];
    fetchRequest.includesSubentities = NO;
    [self assertFetchRequest: fetchRequest block: ^(NSArray *result, NSFetchRequestResultType resultType) {
        NSArray *expected = @[@"Parent1", @"Parent2"];
        [self assertFetchResult:result key:@"name" expected:expected ordered:NO];
    }];

    fetchRequest = [NSFetchRequest fetchRequestWithEntityName:@"Parent"];
    fetchRequest.predicate = [NSPredicate predicateWithFormat:@"name == 'Child3'"];
    fetchRequest.includesSubentities = NO;
    [self assertFetchRequest: fetchRequest block: ^(NSArray *result, NSFetchRequestResultType resultType) {
        NSArray *expected = @[];
        [self assertFetchResult:result key:@"name" expected:expected ordered:NO];
    }];

    fetchRequest = [NSFetchRequest fetchRequestWithEntityName:@"Parent"];
    fetchRequest.predicate = [NSPredicate predicateWithFormat:@"anotherName == 'Four'"];
    NSArray *result = [context executeFetchRequest:fetchRequest error:&error];
    Assert(result == nil);
    AssertEq(error.code, CBLIncrementalStoreErrorPredicateKeyPathNotFoundInEntity);

    fetchRequest = [NSFetchRequest fetchRequestWithEntityName:@"Child"];
    [self assertFetchRequest: fetchRequest block: ^(NSArray *result, NSFetchRequestResultType resultType) {
        NSArray *expected = @[@"Child1", @"Child2", @"Child3", @"Child4"];
        [self assertFetchResult:result key:@"name" expected:expected ordered:NO];
    }];

    fetchRequest = [NSFetchRequest fetchRequestWithEntityName:@"Child"];
    fetchRequest.predicate = [NSPredicate predicateWithFormat:@"anotherName == 'Four'"];
    [self assertFetchRequest: fetchRequest block: ^(NSArray *result, NSFetchRequestResultType resultType) {
        NSArray *expected = @[@"Child4"];
        [self assertFetchResult:result key:@"name" expected:expected ordered:NO];
    }];
}

- (void)test_DocTypeKey {
    CBLDatabase *database = store.database;

    Entry *entry = [NSEntityDescription insertNewObjectForEntityForName:@"Entry"
                                                 inManagedObjectContext:context];
    NSString *text = @"Test";
    entry.text = text;

    NSError *error;
    BOOL success = [context save:&error];
    Assert(success, @"Could not save context: %@", error);

    CBLDocument *doc = [database documentWithID:[entry.objectID couchbaseLiteIDRepresentation]];
    AssertEqual(entry.text, [doc propertyForKey:@"text"]);
    Assert([[doc.properties allKeys] containsObject:@"type"]);
    AssertEqual(doc.properties[@"type"], @"Entry");
}

- (void)test_DocTypeKeyBackwardCompat {
    // Simulate old version (v.1.0.4 and below).
    NSError* error;

    CBLDatabase *database = store.database;
    NSDictionary *metadata = [database existingLocalDocumentWithID:@"CBLIS_metadata"];
    Assert(metadata != nil, @"Cannot find CBLIS_metadata local document");
    [database deleteLocalDocumentWithID:@"CBLIS_metadata" error: &error];
    Assert(!error, @"Cannot delete CBLIS_metadata local document");

    // Old version of CBLIncrementalStore stores metadata in a document
    CBLDocument *metadataDoc = [database documentWithID: @"CBLIS_metadata"];
    [metadataDoc putProperties:@{metadata[NSStoreUUIDKey]: metadata[NSStoreUUIDKey],
                                 metadata[NSStoreTypeKey]: metadata[NSStoreTypeKey]
                                } error:&error];
    Assert(!error, @"Cannot create CBLIS_metadata document");

    // Tear down and re-init
    [self reCreateCoreDataContext];

    // The document type key should be 'CBLIS_Type'.
    Entry *entry = [NSEntityDescription insertNewObjectForEntityForName:@"Entry"
                                                 inManagedObjectContext:context];
    NSString *text = @"Test";
    entry.text = text;

    BOOL success = [context save:&error];
    Assert(success, @"Could not save context: %@", error);

    CBLDocument *doc = [database documentWithID:[entry.objectID couchbaseLiteIDRepresentation]];
    AssertEqual(entry.text, [doc propertyForKey:@"text"]);
    Assert([[doc.properties allKeys] containsObject:@"CBLIS_type"]);
    AssertEqual(doc.properties[@"CBLIS_type"], @"Entry");
}

#pragma mark - UTILITIES

- (void)assertFetchRequest:(NSFetchRequest *)fetchRequest
                     block:(CBLISAssertionBlock)assertionBlock {
    NSFetchRequestResultType resultTypes[] = {NSManagedObjectResultType, NSDictionaryResultType};
    for (int index = 0; index < 1; index++) {
        fetchRequest.resultType = resultTypes[index];
        NSError *error;
        NSArray *result = [context executeFetchRequest:fetchRequest error:&error];
        Assert(result != nil, @"Could not execute fetch request: %@", error);
        assertionBlock(result, fetchRequest.resultType);
    }
}

- (void)assertFetchResult:(NSArray *)result key:(NSString *)key
                 expected:(NSArray *)values ordered:(BOOL)ordered {
    AssertEq(result.count, values.count);
    NSMutableArray *valueList = [NSMutableArray arrayWithArray:values];
    NSInteger i = 0;
    for (NSManagedObject *obj in result) {
        NSString *value = [obj valueForKey:key];
        if (ordered)
            AssertEqual(valueList[i], value);
        else {
            Assert([valueList containsObject:value]);
            [valueList removeObject:value];
        }
        i++;
    }
}

@end

#pragma mark - Test Core Data Model

static NSAttributeDescription *CBLISAttributeDescription(NSString *name, BOOL optional, NSAttributeType type, id defaultValue)
{
    NSAttributeDescription *attribute = [NSAttributeDescription new];
    [attribute setName:name];
    [attribute setOptional:optional];
    [attribute setAttributeType:type];
    if (defaultValue) {
        [attribute setDefaultValue:defaultValue];
    }
    return attribute;
}


static NSRelationshipDescription *CBLISRelationshipDescription(NSString *name, BOOL optional, BOOL toMany, NSDeleteRule deletionRule, NSEntityDescription *destinationEntity)
{
    NSRelationshipDescription *relationship = [NSRelationshipDescription new];
    [relationship setName:name];
    [relationship setOptional:optional];
    [relationship setMinCount:optional ? 0 : 1];
    [relationship setMaxCount:toMany ? 0 : 1];
    [relationship setDeleteRule:deletionRule];
    [relationship setDestinationEntity:destinationEntity];
    return relationship;
}


static NSManagedObjectModel *CBLISTestCoreDataModel(void)
{
    NSManagedObjectModel *model = [NSManagedObjectModel new];
    
    NSEntityDescription *entry = [NSEntityDescription new];
    [entry setName:@"Entry"];
    [entry setManagedObjectClassName:@"Entry"];
    
    NSEntityDescription *file = [NSEntityDescription new];
    [file setName:@"File"];
    [file setManagedObjectClassName:@"File"];
    
    NSEntityDescription *subentry = [NSEntityDescription new];
    [subentry setName:@"Subentry"];
    [subentry setManagedObjectClassName:@"Subentry"];

    NSEntityDescription *anotherSubentry = [NSEntityDescription new];
    [anotherSubentry setName:@"AnotherSubentry"];
    [anotherSubentry setManagedObjectClassName:@"AnotherSubentry"];

    NSEntityDescription *manySubentry = [NSEntityDescription new];
    [manySubentry setName:@"ManySubentry"];
    [manySubentry setManagedObjectClassName:@"ManySubentry"];

    NSEntityDescription *article = [NSEntityDescription new];
    [article setName:@"Article"];
    [article setManagedObjectClassName:@"Article"];

    NSEntityDescription *user = [NSEntityDescription new];
    [user setName:@"User"];
    [user setManagedObjectClassName:@"User"];

    NSEntityDescription *parent = [NSEntityDescription new];
    [parent setName:@"Parent"];
    [parent setManagedObjectClassName:@"Parent"];

    NSEntityDescription *child = [NSEntityDescription new];
    [child setName:@"Child"];
    [child setManagedObjectClassName:@"Child"];
    [parent setSubentities:@[child]];

    NSRelationshipDescription *entrySubentries = CBLISRelationshipDescription(@"subEntries", YES, YES, NSCascadeDeleteRule, subentry);
    NSRelationshipDescription *entryFiles = CBLISRelationshipDescription(@"files", YES, YES, NSCascadeDeleteRule, file);
    NSRelationshipDescription *entryAnotherSubentries = CBLISRelationshipDescription(@"anotherSubentries", YES, YES, NSCascadeDeleteRule, anotherSubentry);
    NSRelationshipDescription *entryUser = CBLISRelationshipDescription(@"user", YES, NO, NSCascadeDeleteRule, user);
    NSRelationshipDescription *entryArticles = CBLISRelationshipDescription(@"articles", YES, YES, NSCascadeDeleteRule, article);
    NSRelationshipDescription *entryManySubentries = CBLISRelationshipDescription(@"manySubentries", YES, YES, NSNullifyDeleteRule, manySubentry);

    NSRelationshipDescription *subentryEntry = CBLISRelationshipDescription(@"entry", YES, NO, NSNullifyDeleteRule, entry);
    NSRelationshipDescription *fileEntry = CBLISRelationshipDescription(@"entry", YES, NO, NSNullifyDeleteRule, entry);
    NSRelationshipDescription *anotherSubentryEntry = CBLISRelationshipDescription(@"entry", YES, NO, NSNullifyDeleteRule, entry);
    NSRelationshipDescription *manySubentryEntries = CBLISRelationshipDescription(@"entries", YES, YES, NSNullifyDeleteRule, entry);
    NSRelationshipDescription *userEntry = CBLISRelationshipDescription(@"entry", YES, NO, NSNullifyDeleteRule, entry);

    [entrySubentries setInverseRelationship:subentryEntry];
    [entryFiles setInverseRelationship:fileEntry];
    [entryAnotherSubentries setInverseRelationship:anotherSubentryEntry];
    [entryManySubentries setInverseRelationship:manySubentryEntries];

    [fileEntry setInverseRelationship:entryFiles];
    [subentryEntry setInverseRelationship:entrySubentries];
    [anotherSubentryEntry setInverseRelationship:entryAnotherSubentries];
    [manySubentryEntries setInverseRelationship:entryManySubentries];
    [userEntry setInverseRelationship:entryUser];

    [entryAnotherSubentries setOrdered:YES];
    [anotherSubentryEntry setOrdered:YES];
    
    [entry setProperties:@[
                           CBLISAttributeDescription(@"check", YES, NSBooleanAttributeType, nil),
                           CBLISAttributeDescription(@"created_at", YES, NSDateAttributeType, nil),
                           CBLISAttributeDescription(@"decimalNumber", YES, NSDecimalAttributeType, @(0.0)),
                           CBLISAttributeDescription(@"doubleNumber", YES, NSDoubleAttributeType, @(0.0)),
                           CBLISAttributeDescription(@"number", YES, NSInteger16AttributeType, @(0)),
                           CBLISAttributeDescription(@"text", YES, NSStringAttributeType, nil),
                           CBLISAttributeDescription(@"text2", YES, NSStringAttributeType, nil),
                           entryFiles,
                           entrySubentries,
                           entryAnotherSubentries,
                           entryManySubentries,
                           entryArticles,
                           entryUser
                           ]];
    
    [file setProperties:@[
                          CBLISAttributeDescription(@"data", YES, NSBinaryDataAttributeType, nil),
                          CBLISAttributeDescription(@"filename", YES, NSStringAttributeType, nil),
                          fileEntry
                          ]];
    
    [subentry setProperties:@[
                              CBLISAttributeDescription(@"number", YES, NSInteger32AttributeType, @(0)),
                              CBLISAttributeDescription(@"text", YES, NSStringAttributeType, nil),
                              subentryEntry
                              ]];

    [anotherSubentry setProperties:@[
                              CBLISAttributeDescription(@"number", YES, NSInteger32AttributeType, @(0)),
                              CBLISAttributeDescription(@"text", YES, NSStringAttributeType, nil),
                              anotherSubentryEntry
                              ]];

    [manySubentry setProperties:@[
                                  CBLISAttributeDescription(@"number", YES, NSInteger32AttributeType, @(0)),
                                  CBLISAttributeDescription(@"text", YES, NSStringAttributeType, nil),
                                  manySubentryEntries
                                  ]];

    [article setProperties:@[
                             CBLISAttributeDescription(@"name", YES, NSStringAttributeType, nil)
                             ]];

    [user setProperties:@[
                          CBLISAttributeDescription(@"name", YES, NSStringAttributeType, nil),
                          userEntry
                          ]];

    [parent setProperties:@[
                            CBLISAttributeDescription(@"name", YES, NSStringAttributeType, nil)
                            ]];

    [child setProperties:@[
                           CBLISAttributeDescription(@"anotherName", YES, NSStringAttributeType, nil)
                           ]];

    [model setEntities:@[entry, file, subentry, anotherSubentry, manySubentry, article, user, parent, child]];
    
    return model;
}

@implementation Entry
@dynamic check, created_at, text, text2, number, decimalNumber, doubleNumber;
@dynamic subEntries, files, articles, anotherSubentries, manySubentries;
@dynamic user;

// Known Core Data Bug:
// Error: [nsset intersectsset:]: set argument is not an nsset.
// Workaround: Override and reimplement the method.
- (void)addAnotherSubentriesObject: (NSManagedObject *)value; {
    NSMutableOrderedSet* tempSet = [self mutableOrderedSetValueForKey :@"anotherSubentries"];
    [tempSet addObject:value];
}
@end

@implementation Subentry
@dynamic text, number, entry;
@end

@implementation AnotherSubentry
@dynamic text, number, entry;
@end

@implementation ManySubentry
@dynamic text, number, entries;
@end

@implementation File
@dynamic filename, data, entry;
@end

@implementation Article
@dynamic name;
@end

@implementation User
@dynamic name, entry;
@end

@implementation Parent
@dynamic name;
@end

@implementation Child
@dynamic anotherName;
@end

static Entry *CBLISTestInsertEntryWithProperties(NSManagedObjectContext *context, NSDictionary *props)
{
    Entry *entry = [NSEntityDescription insertNewObjectForEntityForName:@"Entry"
                                                 inManagedObjectContext:context];
    [entry setValuesForKeysWithDictionary:props];
    return  entry;
}


static NSArray *CBLISTestInsertEntriesWithProperties(NSManagedObjectContext *context, NSArray *entityProps)
{
    NSMutableArray *result = [NSMutableArray arrayWithCapacity:entityProps.count];
    for (NSDictionary *props in entityProps) {
        [result addObject:CBLISTestInsertEntryWithProperties(context, props)];
    }
    return result;
}<|MERGE_RESOLUTION|>--- conflicted
+++ resolved
@@ -1180,7 +1180,6 @@
     }];
 }
 
-<<<<<<< HEAD
 - (void)test_FetchWithNestedRelationship {
     NSError *error;
     
@@ -1188,21 +1187,13 @@
                                                 inManagedObjectContext:context];
     user1.name = @"User1";
     
-=======
-- (void)test_FetchWithRelationshipNil {
-    NSError *error;
-    
->>>>>>> 8bce5d04
     // Entry1:
     Entry *entry1 = [NSEntityDescription insertNewObjectForEntityForName:@"Entry"
                                                   inManagedObjectContext:context];
     entry1.created_at = [NSDate new];
     entry1.text = @"This is an entry 1.";
     entry1.number = @(10);
-<<<<<<< HEAD
     entry1.user = user1;
-=======
->>>>>>> 8bce5d04
     
     for (NSUInteger i = 0; i < 3; i++) {
         Subentry *sub = [NSEntityDescription insertNewObjectForEntityForName:@"Subentry"
@@ -1216,54 +1207,76 @@
     Assert(success, @"Could not save context: %@", error);
     
     // Tear down the database to refresh cache
-<<<<<<< HEAD
     [self reCreateCoreDataContext];
-=======
+    
+    NSFetchRequest *fetchRequest = [NSFetchRequest fetchRequestWithEntityName:@"Subentry"];
+    
+    // Simple Many
+    fetchRequest.predicate = [NSPredicate predicateWithFormat:@"entry == %@", entry1];
+    [self assertFetchRequest: fetchRequest block: ^(NSArray *result, NSFetchRequestResultType resultType) {
+        AssertEq((int)result.count, 3);
+    }];
+    
+    // Deep Many
+    fetchRequest.predicate = [NSPredicate predicateWithFormat:@"entry.user == %@", user1];
+    [self assertFetchRequest: fetchRequest block: ^(NSArray *result, NSFetchRequestResultType resultType) {
+        AssertEq((int)result.count, 3);
+    }];
+
+    fetchRequest.predicate = [NSPredicate predicateWithFormat:@"entry.user.name like %@", user1.name];
+    [self assertFetchRequest: fetchRequest block: ^(NSArray *result, NSFetchRequestResultType resultType) {
+        AssertEq((int)result.count, 3);
+    }];
+
+    [self reCreateCoreDataContext];
+
+    // Set the max depth to 1:
+    store.customProperties = @{kCBLISCustomPropertyMaxRelationshipLoadDepth: @(1)};
+
+    fetchRequest.predicate = [NSPredicate predicateWithFormat:@"entry == %@", entry1];
+    [self assertFetchRequest: fetchRequest block: ^(NSArray *result, NSFetchRequestResultType resultType) {
+        AssertEq((int)result.count, 3);
+    }];
+
+    fetchRequest.predicate = [NSPredicate predicateWithFormat:@"entry.user == %@", user1];
+    [self assertFetchRequest: fetchRequest block: ^(NSArray *result, NSFetchRequestResultType resultType) {
+        AssertEq((int)result.count, 3);
+    }];
+
+    fetchRequest.predicate = [NSPredicate predicateWithFormat:@"entry.user.name like %@", user1];
+    [self assertFetchRequest: fetchRequest block: ^(NSArray *result, NSFetchRequestResultType resultType) {
+        AssertEq((int)result.count, 0);
+    }];
+}
+
+- (void)test_FetchWithRelationshipNil {
+    NSError *error;
+    
+    // Entry1:
+    Entry *entry1 = [NSEntityDescription insertNewObjectForEntityForName:@"Entry"
+                                                  inManagedObjectContext:context];
+    entry1.created_at = [NSDate new];
+    entry1.text = @"This is an entry 1.";
+    entry1.number = @(10);
+    
+    for (NSUInteger i = 0; i < 3; i++) {
+        Subentry *sub = [NSEntityDescription insertNewObjectForEntityForName:@"Subentry"
+                                                      inManagedObjectContext:context];
+        sub.text = [NSString stringWithFormat:@"Entry1-Sub%lu", (unsigned long)i];
+        sub.number = @(10 + i);
+        [entry1 addSubEntriesObject:sub];
+    }
+    
+    BOOL success = [context save:&error];
+    Assert(success, @"Could not save context: %@", error);
+    
+    // Tear down the database to refresh cache
     context = [CBLIncrementalStore createManagedObjectContextWithModel:model
                                                           databaseName:db.name error:&error];
->>>>>>> 8bce5d04
     
     NSFetchRequest *fetchRequest = [NSFetchRequest fetchRequestWithEntityName:@"Subentry"];
     
     // Simple Many
-<<<<<<< HEAD
-    fetchRequest.predicate = [NSPredicate predicateWithFormat:@"entry == %@", entry1];
-    [self assertFetchRequest: fetchRequest block: ^(NSArray *result, NSFetchRequestResultType resultType) {
-        AssertEq((int)result.count, 3);
-    }];
-    
-    // Deep Many
-    fetchRequest.predicate = [NSPredicate predicateWithFormat:@"entry.user == %@", user1];
-    [self assertFetchRequest: fetchRequest block: ^(NSArray *result, NSFetchRequestResultType resultType) {
-        AssertEq((int)result.count, 3);
-    }];
-
-    fetchRequest.predicate = [NSPredicate predicateWithFormat:@"entry.user.name like %@", user1.name];
-    [self assertFetchRequest: fetchRequest block: ^(NSArray *result, NSFetchRequestResultType resultType) {
-        AssertEq((int)result.count, 3);
-    }];
-
-    [self reCreateCoreDataContext];
-
-    // Set the max depth to 1:
-    store.customProperties = @{kCBLISCustomPropertyMaxRelationshipLoadDepth: @(1)};
-
-    fetchRequest.predicate = [NSPredicate predicateWithFormat:@"entry == %@", entry1];
-    [self assertFetchRequest: fetchRequest block: ^(NSArray *result, NSFetchRequestResultType resultType) {
-        AssertEq((int)result.count, 3);
-    }];
-
-    fetchRequest.predicate = [NSPredicate predicateWithFormat:@"entry.user == %@", user1];
-    [self assertFetchRequest: fetchRequest block: ^(NSArray *result, NSFetchRequestResultType resultType) {
-        AssertEq((int)result.count, 3);
-    }];
-
-    fetchRequest.predicate = [NSPredicate predicateWithFormat:@"entry.user.name like %@", user1];
-    [self assertFetchRequest: fetchRequest block: ^(NSArray *result, NSFetchRequestResultType resultType) {
-        AssertEq((int)result.count, 0);
-    }];
-
-=======
     fetchRequest.predicate = [NSPredicate predicateWithFormat:@"entry == %@", nil];
     [self assertFetchRequest: fetchRequest block: ^(NSArray *result, NSFetchRequestResultType resultType) {
         AssertEq((int)result.count, 0);
@@ -1274,7 +1287,6 @@
     [self assertFetchRequest: fetchRequest block: ^(NSArray *result, NSFetchRequestResultType resultType) {
         AssertEq((int)result.count, 3);
     }];
->>>>>>> 8bce5d04
 }
 
 - (void)test_FetchParentChildEntities {
