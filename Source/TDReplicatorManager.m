//
//  TDReplicatorManager.m
//  TouchDB
//
//  Created by Jens Alfke on 2/15/12.
//  Copyright (c) 2012 Couchbase, Inc. All rights reserved.
//
//  Licensed under the Apache License, Version 2.0 (the "License"); you may not use this file
//  except in compliance with the License. You may obtain a copy of the License at
//    http://www.apache.org/licenses/LICENSE-2.0
//  Unless required by applicable law or agreed to in writing, software distributed under the
//  License is distributed on an "AS IS" BASIS, WITHOUT WARRANTIES OR CONDITIONS OF ANY KIND,
//  either express or implied. See the License for the specific language governing permissions
//  and limitations under the License.
//
//  http://wiki.apache.org/couchdb/Replication#Replicator_database
//  http://www.couchbase.com/docs/couchdb-release-1.1/index.html

#import "TDReplicatorManager.h"
#import "TD_Server.h"
#import "TD_Database.h"
#import "TD_Database+Insertion.h"
#import "TD_Database+Replication.h"
#import "TDPusher.h"
#import "TDPuller.h"
#import "TD_View.h"
#import "TDOAuth1Authorizer.h"
#import "TDInternal.h"
#import "TDMisc.h"
#import "MYBlockUtils.h"

#if TARGET_OS_IPHONE
#import <UIKit/UIApplication.h>
#endif


NSString* const kTDReplicatorDatabaseName = @"_replicator";


@interface TDReplicatorManager ()
- (BOOL) validateRevision: (TD_Revision*)newRev context: (id<TD_ValidationContext>)context;
- (void) processAllDocs;
@end


@implementation TDReplicatorManager


- (id) initWithDatabaseManager: (TD_DatabaseManager*)dbManager {
    self = [super init];
    if (self) {
        _dbManager = dbManager;
        _replicatorDB = [dbManager databaseNamed: kTDReplicatorDatabaseName];
        if (!_replicatorDB) {
            return nil;
        }
        Assert(_replicatorDB);
    }
    return self;
}


- (void)dealloc {
    [self stop];
}


- (void) start {
    [_replicatorDB defineValidation: @"TDReplicatorManager" asBlock:
         ^BOOL(TD_Revision *newRevision, id<TD_ValidationContext> context) {
             return [self validateRevision: newRevision context: context];
         }];
    [self processAllDocs];
    [[NSNotificationCenter defaultCenter] addObserver: self selector: @selector(dbChanged:) 
                                                 name: TD_DatabaseChangesNotification
                                               object: _replicatorDB];
    [[NSNotificationCenter defaultCenter] addObserver: self selector: @selector(someDbDeleted:)
                                                 name: TD_DatabaseWillBeDeletedNotification
                                               object: nil];
#if TARGET_OS_IPHONE
    // Register for foreground/background transition notifications, on iOS:
    [[NSNotificationCenter defaultCenter] addObserver: self selector: @selector(appForegrounding:)
                                                 name: UIApplicationWillEnterForegroundNotification
                                               object: nil];
#endif
    
}


- (void) stop {
    LogTo(TD_Server, @"STOP %@", self);
    [_replicatorDB defineValidation: @"TDReplicatorManager" asBlock: nil];
    [[NSNotificationCenter defaultCenter] removeObserver: self];
    _replicatorsByDocID = nil;
}


- (NSString*) docIDForReplicator: (TDReplicator*)repl {
    return [[_replicatorsByDocID allKeysForObject: repl] lastObject];
}


// Replication 'source' or 'target' property may be a string or a dictionary. Normalize to dict form
static NSDictionary* parseSourceOrTarget(NSDictionary* properties, NSString* key) {
    id value = properties[key];
    if ([value isKindOfClass: [NSDictionary class]])
        return value;
    else if ([value isKindOfClass: [NSString class]])
        return $dict({@"url", value});
    else
        return nil;
}


- (TDStatus) parseReplicatorProperties: (NSDictionary*)properties
                            toDatabase: (TD_Database**)outDatabase   // may be NULL
                                remote: (NSURL**)outRemote          // may be NULL
                                isPush: (BOOL*)outIsPush
                          createTarget: (BOOL*)outCreateTarget
                               headers: (NSDictionary**)outHeaders
                            authorizer: (id<TDAuthorizer>*)outAuthorizer
{
    // http://wiki.apache.org/couchdb/Replication
    NSDictionary* sourceDict = parseSourceOrTarget(properties, @"source");
    NSDictionary* targetDict = parseSourceOrTarget(properties, @"target");
    NSString* source = sourceDict[@"url"];
    NSString* target = targetDict[@"url"];
    if (!source || !target)
        return kTDStatusBadRequest;

    *outCreateTarget = [$castIf(NSNumber, properties[@"create_target"]) boolValue];
    *outIsPush = NO;
    TD_Database* db = nil;
    NSDictionary* remoteDict = nil;
    if ([TD_DatabaseManager isValidDatabaseName: source]) {
        if (outDatabase)
            db = [_dbManager existingDatabaseNamed: source];
        remoteDict = targetDict;
        *outIsPush = YES;
    } else {
        if (![TD_DatabaseManager isValidDatabaseName: target])
            return kTDStatusBadID;
        remoteDict = sourceDict;
        if (outDatabase) {
            if (*outCreateTarget) {
                db = [_dbManager databaseNamed: target];
                if (![db open])
                    return kTDStatusDBError;
            } else {
                db = [_dbManager existingDatabaseNamed: target];
            }
        }
    }
    NSURL* remote = [NSURL URLWithString: remoteDict[@"url"]];
    if (![@[@"http", @"https", @"touchdb"] containsObject: remote.scheme.lowercaseString])
        return kTDStatusBadRequest;
    if (outDatabase) {
        *outDatabase = db;
        if (!db)
            return kTDStatusNotFound;
    }
    if (outRemote)
        *outRemote = remote;
    if (outHeaders)
        *outHeaders = $castIf(NSDictionary, remoteDict[@"headers"]);
    
    if (outAuthorizer) {
        *outAuthorizer = nil;
        NSDictionary* auth = $castIf(NSDictionary, remoteDict[@"auth"]);
        NSDictionary* oauth = $castIf(NSDictionary, auth[@"oauth"]);
        if (oauth) {
            NSString* consumerKey = $castIf(NSString, oauth[@"consumer_key"]);
            NSString* consumerSec = $castIf(NSString, oauth[@"consumer_secret"]);
            NSString* token = $castIf(NSString, oauth[@"token"]);
            NSString* tokenSec = $castIf(NSString, oauth[@"token_secret"]);
            NSString* sigMethod = $castIf(NSString, oauth[@"signature_method"]);
            *outAuthorizer = [[TDOAuth1Authorizer alloc] initWithConsumerKey: consumerKey
                                                               consumerSecret: consumerSec
                                                                        token: token
                                                                  tokenSecret: tokenSec
                                                              signatureMethod: sigMethod];
            if (!*outAuthorizer)
                return kTDStatusBadRequest;
        }
    }
    
    return kTDStatusOK;
}


#pragma mark - CRUD:


// Validation function for the _replicator database:
- (BOOL) validateRevision: (TD_Revision*)newRev context: (id<TD_ValidationContext>)context {
    // Ignore the change if it's one I'm making myself, or if it's a deletion:
    if (_updateInProgress || newRev.deleted)
        return YES;
    
    // First make sure the basic properties are valid:
    NSDictionary* newProperties = newRev.properties;
    LogTo(Sync, @"ReplicatorManager: Validating %@: %@", newRev, newProperties);
    BOOL push, createTarget;
    if ([self parseReplicatorProperties: newProperties toDatabase: NULL
                                 remote: NULL isPush: &push createTarget: &createTarget
                                headers: NULL
                             authorizer: NULL] >= 300) {
        context.errorMessage = @"Invalid replication parameters";
        return NO;
    }
    
    // Only certain keys can be changed or removed:
    NSSet* deletableProperties = [NSSet setWithObjects: @"_replication_state", @"continuous", nil];
    NSSet* mutableProperties = [NSSet setWithObjects: @"filter", @"query_params",
<<<<<<< HEAD
                                                      @"heartbeat", @"feed", @"continuous", nil];
=======
                                                      @"heartbeat", @"feed", @"reset", nil];
>>>>>>> e8aa48b3
    NSSet* partialMutableProperties = [NSSet setWithObjects:@"target", @"source", nil];
    return [context enumerateChanges: ^BOOL(NSString *key, id oldValue, id newValue) {
        if (![context current_Revision])
            return ![key hasPrefix: @"_"];
        
        // allow change of 'headers' and 'auth' in target and source
        if ([partialMutableProperties containsObject:key]) {
            NSDictionary *old = $castIf(NSDictionary, oldValue);
            NSDictionary *nuu = $castIf(NSDictionary, newValue);
            if ([oldValue isKindOfClass:[NSString class]]) {
                old = @{@"url": oldValue};
            }
            if ([newValue isKindOfClass:[NSString class]]) {
                nuu = @{@"url": newValue};
            }
            NSMutableSet* changedKeys = [NSMutableSet set];
            for (NSString *subKey in old.allKeys) {
                if (!$equal(old[subKey], nuu[subKey])) {
                    [changedKeys addObject:subKey];
                }
            }
            for (NSString *subKey in nuu.allKeys) {
                if (!old[subKey]) {
                    [changedKeys addObject:subKey];
                }
            }
            NSSet* mutableSubProperties = [NSSet setWithObjects:@"headers", @"auth", nil];
            [changedKeys minusSet:mutableSubProperties];
            return [changedKeys count] == 0;
        }

        return [mutableProperties containsObject: key] ||
                (newValue == nil && [deletableProperties containsObject: key]);
    }];
}


// PUT a change to a replication document, retrying if there are conflicts:
- (TDStatus) updateDoc: (TD_Revision*)currentRev
        withProperties: (NSDictionary*)updates 
{
    LogTo(Sync, @"ReplicatorManager: Updating %@ with %@", currentRev, updates);
    Assert(currentRev.revID);
    TDStatus status;
    do {
        // Create an updated revision by merging in the updates:
        NSDictionary* currentProperties = currentRev.properties;
        NSMutableDictionary* updatedProperties = [currentProperties mutableCopy];
        [updatedProperties addEntriesFromDictionary: updates];
        [updatedProperties removeObjectForKey: @"reset"];   // reset is one-shot, so take it out now
        
        if ($equal(updatedProperties, currentProperties)) {
            status = kTDStatusOK;     // this is a no-op change
            break;
        }
        TD_Revision* updatedRev = [TD_Revision revisionWithProperties: updatedProperties];
        
        // Attempt to PUT the updated revision:
        _updateInProgress = YES;
        @try {
            [_replicatorDB putRevision: updatedRev prevRevisionID: currentRev.revID
                         allowConflict: NO status: &status];
        } @finally {
            _updateInProgress = NO;
        }
        
        if (status == kTDStatusConflict) {
            // Conflict -- doc has been updated, get the latest revision & try again:
            TDStatus status2;
            currentRev = [_replicatorDB getDocumentWithID: currentRev.docID
                                               revisionID: nil options: 0
                                                   status: &status2];
            if (!currentRev)
                status = status2;
        }
    } while (status == kTDStatusConflict);
    
    if (TDStatusIsError(status))
        Warn(@"TDReplicatorManager: Error %d updating _replicator doc %@", status, currentRev);
    return status;
}


- (void) updateDoc: (TD_Revision*)rev forReplicator: (TDReplicator*)repl {
    NSString* state;
    if (repl.running)
        state = @"triggered";
    else if (repl.error)
        state = @"error";
    else
        state = @"completed";
    
    NSMutableDictionary* update = $mdict({@"_replication_id", repl.sessionID});
    if (!$equal(state, rev[@"_replication_state"])) {
        update[@"_replication_state"] = state;
        update[@"_replication_state_time"] = @(time(NULL));
    }
    [self updateDoc: rev withProperties: update];
}


// A replication document has been created, so create the matching TDReplicator:
- (void) processInsertion: (TD_Revision*)rev {
    if (_replicatorsByDocID[rev.docID])
        return;
    LogTo(Sync, @"ReplicatorManager: %@ was created", rev);
    NSDictionary* properties = rev.properties;
    TD_Database* localDb;
    NSURL* remote;
    BOOL push, createTarget;
    NSDictionary* headers;
    id<TDAuthorizer> authorizer;
    TDStatus status = [self parseReplicatorProperties: properties
                                           toDatabase: &localDb remote: &remote
                                               isPush: &push
                                         createTarget: &createTarget
                                              headers: &headers
                                           authorizer: &authorizer];
    if (TDStatusIsError(status)) {
        Warn(@"TDReplicatorManager: Can't find replication endpoints for %@", properties);
        return;
    }
    
    BOOL continuous = [$castIf(NSNumber, properties[@"continuous"]) boolValue];
    LogTo(Sync, @"TDReplicatorManager creating (remote=%@, push=%d, create=%d, continuous=%d)",
          remote, push, createTarget, continuous);
    TDReplicator* repl = [localDb replicatorWithRemoteURL: remote
                                                     push: push
                                               continuous: continuous];
    if (!repl)
        return;
    if (!_replicatorsByDocID)
        _replicatorsByDocID = [[NSMutableDictionary alloc] init];
    _replicatorsByDocID[rev.docID] = repl;
    NSString* replicationID = properties[@"_replication_id"] ?: TDCreateUUID();
    repl.sessionID = replicationID;
    repl.documentID = rev.docID;
    repl.filterName = $castIf(NSString, properties[@"filter"]);
    repl.filterParameters = $castIf(NSDictionary, properties[@"query_params"]);
    repl.options = properties;
    repl.requestHeaders = headers;
    repl.authorizer = authorizer;
    if (push)
        ((TDPusher*)repl).createTarget = createTarget;
    
    [[NSNotificationCenter defaultCenter] addObserver: self
                                             selector: @selector(replicatorChanged:)
                                                 name: nil
                                               object: repl];

    [repl start];
    [self updateDoc: rev forReplicator: repl];
}


// A replication document has been changed:
- (void) processUpdate: (TD_Revision*)rev {
    if (!rev[@"_replication_state"]) {
        // Client deleted the _replication_state property; restart the replicator:
        LogTo(Sync, @"ReplicatorManager: Restarting replicator for %@", rev);
        TDReplicator* repl = _replicatorsByDocID[rev.docID];
        if (repl) {
            [repl.db stopAndForgetReplicator: repl];
            [_replicatorsByDocID removeObjectForKey: rev.docID];
        }
        [self processInsertion: rev];
    }
}


// A replication document has been deleted:
- (void) processDeletion: (TD_Revision*)rev ofReplicator: (TDReplicator*)repl {
    LogTo(Sync, @"ReplicatorManager: %@ was deleted", rev);
    [_replicatorsByDocID removeObjectForKey: rev.docID];
    [repl stop];
}


#pragma mark - NOTIFICATIONS:


- (void) processRevision: (TD_Revision*)rev {
    if (rev.generation == 1)
        [self processInsertion: rev];
    else
        [self processUpdate: rev];
}


// Create TDReplications for all documents at startup:
- (void) processAllDocs {
    if (!_replicatorDB.exists)
        return;
    [_replicatorDB open];
    LogTo(Sync, @"ReplicatorManager scanning existing _replicator docs...");
    TDQueryOptions options = kDefaultTDQueryOptions;
    options.includeDocs = YES;
    for (TD_QueryRow* row in [_replicatorDB getAllDocs: &options]) {
        NSDictionary* docProps = row.properties;
        NSString* state = docProps[@"_replication_state"];
        if (state==nil || $equal(state, @"triggered") ||
                    [docProps[@"continuous"] boolValue]) {
            [self processInsertion: [TD_Revision revisionWithProperties: docProps]];
        }
    }
    LogTo(Sync, @"ReplicatorManager done scanning.");
}


- (void) appForegrounding: (NSNotification*)n {
    // Danger: This is called on the main thread!
    MYOnThread(_replicatorDB.thread, ^{
        LogTo(Sync, @"App activated -- restarting all replications");
        [self processAllDocs];
    });
}


// Notified that a _replicator database document has been created/updated/deleted:
- (void) dbChanged: (NSNotification*)n {
    if (_updateInProgress)
        return;
    for (NSDictionary* change in n.userInfo[@"changes"]) {
        TD_Revision* rev = change[@"rev"];
        LogTo(SyncVerbose, @"ReplicatorManager: %@ %@", n.name, rev);
        NSString* docID = rev.docID;
        if ([docID hasPrefix: @"_"])
            continue;
        if (rev.deleted) {
            TDReplicator* repl = _replicatorsByDocID[docID];
            if (repl)
                [self processDeletion: rev ofReplicator: repl];
        } else {
            if ([_replicatorDB loadRevisionBody: rev options: 0])
                [self processRevision: rev];
            else
                Warn(@"Unable to load body of %@", rev);
        }
    }
}


// Notified that a TDReplicator has changed status or stopped:
- (void) replicatorChanged: (NSNotification*)n {
    TDReplicator* repl = n.object;
    LogTo(SyncVerbose, @"ReplicatorManager: %@ %@", n.name, repl);
    NSString* docID = [self docIDForReplicator: repl];
    if (!docID)
        return;  // If it's not a persistent replicator
    TD_Revision* rev = [_replicatorDB getDocumentWithID: docID revisionID: nil];
    
    [self updateDoc: rev forReplicator: repl];
    
    if ($equal(n.name, TDReplicatorStoppedNotification)) {
        // Replicator has stopped:
        [[NSNotificationCenter defaultCenter] removeObserver: self name: nil object: repl];
        [_replicatorsByDocID removeObjectForKey: docID];
    }
}


// Notified that some database is being deleted; delete any associated replication document:
- (void) someDbDeleted: (NSNotification*)n {
    if (!_replicatorDB.exists)
        return;
    TD_Database* db = n.object;
    if ([_dbManager.allOpenDatabases indexOfObjectIdenticalTo: db] == NSNotFound)
        return;
    NSString* dbName = db.name;
    
    TDQueryOptions options = kDefaultTDQueryOptions;
    options.includeDocs = YES;
    for (TD_QueryRow* row in [_replicatorDB getAllDocs: &options]) {
        NSDictionary* docProps = row.properties;
        NSString* source = $castIf(NSString, docProps[@"source"]);
        NSString* target = $castIf(NSString, docProps[@"target"]);
        if ([source isEqualToString: dbName] || [target isEqualToString: dbName]) {
            // Replication doc involves this database -- delete it:
            LogTo(Sync, @"ReplicatorManager deleting replication %@", docProps);
            TD_Revision* delRev = [[TD_Revision alloc] initWithDocID: docProps[@"_id"]
                                                             revID: nil deleted: YES];
            TDStatus status;
            if (![_replicatorDB putRevision: delRev
                             prevRevisionID: docProps[@"_rev"]
                              allowConflict: NO status: &status]) {
                Warn(@"TDReplicatorManager: Couldn't delete replication doc %@", docProps);
            }
        }
    }
}


@end<|MERGE_RESOLUTION|>--- conflicted
+++ resolved
@@ -212,11 +212,7 @@
     // Only certain keys can be changed or removed:
     NSSet* deletableProperties = [NSSet setWithObjects: @"_replication_state", @"continuous", nil];
     NSSet* mutableProperties = [NSSet setWithObjects: @"filter", @"query_params",
-<<<<<<< HEAD
-                                                      @"heartbeat", @"feed", @"continuous", nil];
-=======
-                                                      @"heartbeat", @"feed", @"reset", nil];
->>>>>>> e8aa48b3
+                                              @"heartbeat", @"feed", @"reset", @"continuous", nil];
     NSSet* partialMutableProperties = [NSSet setWithObjects:@"target", @"source", nil];
     return [context enumerateChanges: ^BOOL(NSString *key, id oldValue, id newValue) {
         if (![context current_Revision])
