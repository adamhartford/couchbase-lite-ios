//
//  ReplicationAPITests.m
//  CouchbaseLite
//
//  Created by Jens Alfke on 8/16/13.
//  Copyright (c) 2013 Couchbase, Inc. All rights reserved.
//
//

#import "CouchbaseLite.h"
#import "CouchbaseLitePrivate.h"
#import "CBLInternal.h"
#import "Test.h"


#if DEBUG


// This db will get deleted and overwritten during every test.
#define kPushThenPullDBName @"cbl_replicator_pushpull"
#define kNDocuments 1000


static CBLDatabase* createEmptyManagerAndDb(void) {
    CBLManager* mgr = [CBLManager createEmptyAtTemporaryPath: @"CBL_ReplicatorTests"];
    NSError* error;
    CBLDatabase* db = [mgr databaseNamed: @"db" error: &error];
    CAssert(db);
    return db;
}


static void runReplication(CBLReplication* repl) {
    Log(@"Waiting for %@ to finish...", repl);
    bool started = false, done = false;
    [repl start];
    CFAbsoluteTime lastTime = 0;
    while (!done) {
        if (![[NSRunLoop currentRunLoop] runMode: NSDefaultRunLoopMode
                                      beforeDate: [NSDate dateWithTimeIntervalSinceNow: 0.1]])
            break;
        if (repl.running)
            started = true;
        if (started && (repl.status == kCBLReplicationStopped ||
                        repl.status == kCBLReplicationIdle))
            done = true;

        // Replication runs on a background thread, so the main runloop should not be blocked.
        // Make sure it's spinning in a timely manner:
        CFAbsoluteTime now = CFAbsoluteTimeGetCurrent();
        if (lastTime > 0 && now-lastTime > 0.25)
            Warn(@"Runloop was blocked for %g sec", now-lastTime);
        lastTime = now;
    }
    Log(@"...replicator finished. mode=%d, progress %u/%u, error=%@",
        repl.status, repl.completedChangesCount, repl.changesCount, repl.error);
}


TestCase(CreateReplicators) {
    NSURL* const fakeRemoteURL = [NSURL URLWithString: @"http://fake.fake/fakedb"];
    CBLDatabase* db = createEmptyManagerAndDb();

    // Create a replication:
    CAssertEqual(db.allReplications, @[]);
    CBLReplication* r1 = [db replicationToURL: fakeRemoteURL];
    CAssert(r1);

    // Check the replication's properties:
    CAssertEq(r1.localDatabase, db);
    CAssertEqual(r1.remoteURL, fakeRemoteURL);
    CAssert(!r1.pull);
    CAssert(!r1.continuous);
    CAssert(!r1.createTarget);
    CAssertNil(r1.filter);
    CAssertNil(r1.filterParams);
    CAssertNil(r1.documentIDs);
    CAssertNil(r1.headers);

    // Check that the replication hasn't started running:
    CAssert(!r1.running);
    CAssertEq(r1.status, kCBLReplicationStopped);
    CAssertEq(r1.completedChangesCount, 0u);
    CAssertEq(r1.changesCount, 0u);
    CAssertNil(r1.lastError);

    // Create another replication:
    CBLReplication* r2 = [db replicationFromURL: fakeRemoteURL];
    CAssert(r2);
    CAssert(r2 != r1);

    // Check the replication's properties:
    CAssertEq(r2.localDatabase, db);
    CAssertEqual(r2.remoteURL, fakeRemoteURL);
    CAssert(r2.pull);

    CBLReplication* r3 = [db replicationFromURL: fakeRemoteURL];
    CAssert(r3 != r2);
    r3.documentIDs = @[@"doc1", @"doc2"];
    CBLStatus status;
    CBL_Replicator* repl = [db.manager replicatorWithProperties: r3.properties
                                                         status: &status];
    AssertEqual(repl.docIDs, r3.documentIDs);
    [db.manager close];
}


TestCase(RunPushReplication) {

    RequireTestCase(CreateReplicators);
    NSURL* remoteDbURL = RemoteTestDBURL(kPushThenPullDBName);
    if (!remoteDbURL) {
        Warn(@"Skipping test RunPushReplication (no remote test DB URL)");
        return;
    }
    DeleteRemoteDB(remoteDbURL);

    Log(@"Creating %d documents...", kNDocuments);
    CBLDatabase* db = createEmptyManagerAndDb();
    [db inTransaction:^BOOL{
        for (int i = 1; i <= kNDocuments; i++) {
            @autoreleasepool {
                CBLDocument* doc = db[ $sprintf(@"doc-%d", i) ];
                NSError* error;
                [doc putProperties: @{@"index": @(i), @"bar": $false} error: &error];
                AssertNil(error);
            }
        }
        return YES;
    }];

    Log(@"Pushing...");
    CBLReplication* repl = [db replicationToURL: remoteDbURL];
<<<<<<< HEAD
    repl.create_target = YES;
    [repl start];
    CAssertEqual(db.allReplications, @[repl]);
    runReplication(repl);
    AssertNil(repl.error);
    CAssertEqual(db.allReplications, @[]);
=======
    repl.createTarget = YES;
    runReplication(repl);
    AssertNil(repl.lastError);
>>>>>>> 5f7c6ee0
    [db.manager close];
}


TestCase(RunPullReplication) {
    RequireTestCase(RunPushReplication);
    NSURL* remoteDbURL = RemoteTestDBURL(kPushThenPullDBName);
    if (!remoteDbURL) {
        Warn(@"Skipping test RunPullReplication (no remote test DB URL)");
        return;
    }
    CBLDatabase* db = createEmptyManagerAndDb();

    Log(@"Pulling...");
    CBLReplication* repl = [db replicationFromURL: remoteDbURL];
    runReplication(repl);
    AssertNil(repl.lastError);

    Log(@"Verifying documents...");
    for (int i = 1; i <= kNDocuments; i++) {
        CBLDocument* doc = db[ $sprintf(@"doc-%d", i) ];
        AssertEqual(doc[@"index"], @(i));
        AssertEqual(doc[@"bar"], $false);
    }
    [db.manager close];
}


TestCase(RunReplicationWithError) {
    RequireTestCase(CreateReplicators);
    NSURL* const fakeRemoteURL = [NSURL URLWithString: @"http://couchbase.com/no_such_db"];
    CBLDatabase* db = createEmptyManagerAndDb();

    // Create a replication:
    CBLReplication* r1 = [db replicationFromURL: fakeRemoteURL];
    runReplication(r1);

    // It should have failed with a 404:
    CAssertEq(r1.status, kCBLReplicationStopped);
    CAssertEq(r1.completedChangesCount, 0u);
    CAssertEq(r1.changesCount, 0u);
    CAssertEqual(r1.lastError.domain, CBLHTTPErrorDomain);
    CAssertEq(r1.lastError.code, 404);

    [db.manager close];
}


TestCase(ReplicationChannelsProperty) {
    CBLDatabase* db = createEmptyManagerAndDb();
    NSURL* const fakeRemoteURL = [NSURL URLWithString: @"http://couchbase.com/no_such_db"];
    CBLReplication* r1 = [db replicationFromURL: fakeRemoteURL];

    CAssertNil(r1.channels);
    r1.filter = @"foo/bar";
    CAssertNil(r1.channels);
    r1.filterParams = @{@"a": @"b"};
    CAssertNil(r1.channels);

    r1.channels = nil;
    CAssertEqual(r1.filter, @"foo/bar");
    CAssertEqual(r1.filterParams, @{@"a": @"b"});

    r1.channels = @[@"NBC", @"MTV"];
    CAssertEqual(r1.channels, (@[@"NBC", @"MTV"]));
    CAssertEqual(r1.filter, @"sync_gateway/bychannel");
    CAssertEqual(r1.filterParams, @{@"channels": @"NBC,MTV"});

    r1.channels = nil;
    CAssertEqual(r1.filter, nil);
    CAssertEqual(r1.filterParams, nil);

    [db.manager close];
}


TestCase(API_Replicator) {
    RequireTestCase(CreateReplicators);
    RequireTestCase(RunReplicationWithError);
    RequireTestCase(ReplicationChannelsProperty);
    RequireTestCase(RunPushReplication);
}


#endif // DEBUG<|MERGE_RESOLUTION|>--- conflicted
+++ resolved
@@ -131,18 +131,12 @@
 
     Log(@"Pushing...");
     CBLReplication* repl = [db replicationToURL: remoteDbURL];
-<<<<<<< HEAD
-    repl.create_target = YES;
+    repl.createTarget = YES;
     [repl start];
     CAssertEqual(db.allReplications, @[repl]);
     runReplication(repl);
-    AssertNil(repl.error);
+    AssertNil(repl.lastError);
     CAssertEqual(db.allReplications, @[]);
-=======
-    repl.createTarget = YES;
-    runReplication(repl);
-    AssertNil(repl.lastError);
->>>>>>> 5f7c6ee0
     [db.manager close];
 }
 
