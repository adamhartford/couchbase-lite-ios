//
//  CBL_Puller.m
//  CouchbaseLite
//
//  Created by Jens Alfke on 12/2/11.
//  Copyright (c) 2011-2013 Couchbase, Inc. All rights reserved.
//
//  Licensed under the Apache License, Version 2.0 (the "License"); you may not use this file
//  except in compliance with the License. You may obtain a copy of the License at
//    http://www.apache.org/licenses/LICENSE-2.0
//  Unless required by applicable law or agreed to in writing, software distributed under the
//  License is distributed on an "AS IS" BASIS, WITHOUT WARRANTIES OR CONDITIONS OF ANY KIND,
//  either express or implied. See the License for the specific language governing permissions
//  and limitations under the License.

#import "CBL_Puller.h"
#import "CBL_Pusher.h"
#import "CBLDatabase+Insertion.h"
#import "CBLDatabase+Replication.h"
#import "CBL_Revision.h"
#import "CBL_Body.h"
#import "CBLChangeTracker.h"
#import "CBLAuthorizer.h"
#import "CBLBatcher.h"
#import "CBLMultipartDownloader.h"
#import "CBLBulkDownloader.h"
#import "CBLSequenceMap.h"
#import "CBLInternal.h"
#import "CBLMisc.h"
#import "ExceptionUtils.h"
#import "MYURLUtils.h"


// Maximum number of revisions to fetch simultaneously. (CFNetwork will only send about 5
// simultaneous requests, but by keeping a larger number in its queue we ensure that it doesn't
// run out, even if the CBL thread doesn't always have time to run.)
#define kMaxOpenHTTPConnections 12

// Maximum number of revs to fetch in a single bulk request
#define kMaxRevsToGetInBulk 50u


@interface CBL_Puller () <CBLChangeTrackerClient>
@end


static NSString* joinQuotedEscaped(NSArray* strings);


@implementation CBL_Puller


- (void)dealloc {
    [_changeTracker stop];
}


- (void) beginReplicating {
    if (!_downloadsToInsert) {
        // Note: This is a ref cycle, because the block has a (retained) reference to 'self',
        // and _downloadsToInsert retains the block, and of course I retain _downloadsToInsert.
        _downloadsToInsert = [[CBLBatcher alloc] initWithCapacity: 200 delay: 1.0
                                                  processor: ^(NSArray *downloads) {
                                                      [self insertDownloads: downloads];
                                                  }];
    }
    if (!_pendingSequences) {
        _pendingSequences = [[CBLSequenceMap alloc] init];
        if (_lastSequence != nil) {
            // Prime _pendingSequences so its checkpointedValue will reflect the last known seq:
            SequenceNumber seq = [_pendingSequences addValue: _lastSequence];
            [_pendingSequences removeSequence: seq];
            AssertEqual(_pendingSequences.checkpointedValue, _lastSequence);
        }
    }
    
    _caughtUp = NO;
    [self asyncTaskStarted];   // task: waiting to catch up
    [self startChangeTracker];
}


- (void) startChangeTracker {
    Assert(!_changeTracker);
    NSTimeInterval pollInterval = 0.0;
    if (_continuous) {
        NSNumber* pollObj = $castIf(NSNumber, _options[kCBLReplicatorOption_PollInterval]);
        if (pollObj) {
            pollInterval = pollObj.doubleValue / 1000.0;
            if (pollInterval < 30.0) {
                Warn(@"%@: poll interval of %@ ms is too short!",
                     self, pollObj);
                pollInterval = 0.0;
            }
        }
    }

    CBLChangeTrackerMode mode = kOneShot;
    if (_continuous && pollInterval == 0.0 && self.canUseWebSockets)
        mode = kWebSocket;
    LogTo(SyncVerbose, @"%@ starting ChangeTracker: mode=%d, since=%@", self, mode, _lastSequence);
    _changeTracker = [[CBLChangeTracker alloc] initWithDatabaseURL: _remote
                                                              mode: mode
                                                         conflicts: YES
                                                      lastSequence: _lastSequence
                                                            client: self];
    // Limit the number of changes to return, so we can parse the feed in parts:
    _changeTracker.continuous = _continuous;
    _changeTracker.filterName = _filterName;
    _changeTracker.filterParameters = _filterParameters;
    _changeTracker.docIDs = _docIDs;
    _changeTracker.authorizer = _authorizer;
    _changeTracker.usePOST = [self serverIsSyncGatewayVersion: @"0.93"];

    unsigned heartbeat = $castIf(NSNumber, _options[kCBLReplicatorOption_Heartbeat]).unsignedIntValue;
    if (heartbeat >= 15000)
        _changeTracker.heartbeat = heartbeat / 1000.0;
    if (pollInterval > 0.0)
        _changeTracker.pollInterval = pollInterval;

    NSMutableDictionary* headers = $mdict({@"User-Agent", [CBLRemoteRequest userAgentHeader]});
    [headers addEntriesFromDictionary: _requestHeaders];
    _changeTracker.requestHeaders = headers;
    
    [_changeTracker start];
    if (!_continuous)
        [self asyncTaskStarted];
}


- (BOOL) canUseWebSockets {
    id option = _options[@"websocket"];
    if (option)
        return [option boolValue];
    return [self serverIsSyncGatewayVersion: @"0.91"]
        && self.remote.my_proxySettings == nil;    // WebSocket class doesn't support proxies yet
}


- (void) stop {
    if (!self.running)
        return;
    LogTo(Sync, @"%@ STOPPING...", self);
    if (_changeTracker) {
        _changeTracker.client = nil;  // stop it from calling my -changeTrackerStopped
        [_changeTracker stop];
        _changeTracker = nil;
        if (!_continuous)
            [self asyncTasksFinished: 1]; // balances -asyncTaskStarted in -startChangeTracker
        if (!_caughtUp)
            [self asyncTasksFinished: 1]; // balances -asyncTaskStarted in -beginReplicating
    }
    _revsToPull = nil;
    _deletedRevsToPull = nil;
    _bulkRevsToPull = nil;

    [_downloadsToInsert flushAll];

    [super stop];
}


- (void) retry {
    // This is called if I've gone idle but some revisions failed to be pulled.
    // I should start the _changes feed over again, so I can retry all the revisions.
    [super retry];

    [_changeTracker stop];
    [self beginReplicating];
}


- (void) stopped {
    _downloadsToInsert = nil;
    [super stopped];
}


- (BOOL) goOnline {
    if ([super goOnline])
        return YES;
    // If we were already online (i.e. server is reachable) but got a reachability-change event,
    // tell the tracker to retry in case it's in retry mode after a transient failure. (I.e. the
    // state of the network might be better now.)
    if (self.running && self.online)
        [_changeTracker retry];
    return NO;
}


- (BOOL) goOffline {
    if (![super goOffline])
        return NO;
    [_changeTracker stop];
    return YES;
}


- (BOOL) changeTrackerApproveSSLTrust: (SecTrustRef)serverTrust
                              forHost: (NSString*)host
                                 port: (UInt16)port
{
    return [self checkSSLServerTrust: serverTrust forHost: host port: port];
}


- (void) changeTrackerReceivedSequence: (id)remoteSequenceID
                                 docID: (NSString*)docID
                                revIDs: (NSArray*)revIDs
                               deleted: (BOOL)deleted
{
    // Process each change from the feed:
    if (![CBLDatabase isValidDocumentID: docID])
        return;
    
    self.changesTotal += revIDs.count;
    for (NSString* revID in revIDs) {
        // Push each revision info to the inbox
        CBLPulledRevision* rev = [[CBLPulledRevision alloc] initWithDocID: docID
                                                                  revID: revID
                                                                deleted: deleted];
        // Remember its remote sequence ID (opaque), and make up a numeric sequence
        // based on the order in which it appeared in the _changes feed:
        rev.remoteSequenceID = remoteSequenceID;
        if (revIDs.count > 1)
            rev.conflicted = true;
        LogTo(SyncVerbose, @"%@: Received #%@ %@", self, remoteSequenceID, rev);
        [self addToInbox: rev];
    }
}


- (void) changeTrackerCaughtUp {
    if (!_caughtUp) {
        LogTo(Sync, @"%@: Caught up with changes!", self);
        _caughtUp = YES;
        [self asyncTasksFinished: 1];  // balances -asyncTaskStarted in -beginReplicating
    }
}


- (void) changeTrackerFinished {
    [self changeTrackerCaughtUp];
}


// The change tracker reached EOF or an error.
- (void) changeTrackerStopped:(CBLChangeTracker *)tracker {
    if (tracker != _changeTracker)
        return;
    NSError* error = tracker.error;
    LogTo(Sync, @"%@: ChangeTracker stopped; error=%@", self, error.description);
    
    _changeTracker = nil;
    
    if (error) {
        if (CBLIsOfflineError(error))
            [self goOffline];
        else if (!self.error)
            self.error = error;
    }
    
    [_batcher flushAll];
    if (!_continuous)
        [self asyncTasksFinished: 1]; // balances -asyncTaskStarted in -startChangeTracker
    if (!_caughtUp)
        [self asyncTasksFinished: 1]; // balances -asyncTaskStarted in -beginReplicating
}


#pragma mark - REVISION CHECKING:


// Process a bunch of remote revisions from the _changes feed at once
- (void) processInbox: (CBL_RevisionList*)inbox {
    if (!_canBulkGet)
        _canBulkGet = [self serverIsSyncGatewayVersion: @"0.81"];

    // Ask the local database which of the revs are not known to it:
    LogTo(SyncVerbose, @"%@: Looking up %@", self, inbox);
    id lastInboxSequence = [inbox.allRevisions.lastObject remoteSequenceID];
    NSUInteger originalCount = inbox.count;
<<<<<<< HEAD
    CBLStatus status;
    if (![_db findMissingRevisions: inbox status: &status]) {
        Warn(@"%@ failed to look up local revs; status=%d", self, status);
=======
    if (![_db findMissingRevisions: inbox]) {
        Warn(@"%@ failed to look up local revs", self);
>>>>>>> be8551b9
        inbox = nil;
    }
    NSUInteger missingCount = inbox.count;
    if (missingCount < originalCount) {
        // Some of the revisions originally in the inbox aren't missing; treat those as processed:
        self.changesProcessed += originalCount - missingCount;
    }
    
    if (missingCount == 0) {
        // Nothing to do; just count all the revisions as processed.
        // Instead of adding and immediately removing the revs to _pendingSequences,
        // just do the latest one (equivalent but faster):
        LogTo(SyncVerbose, @"%@: no new remote revisions to fetch", self);
        SequenceNumber seq = [_pendingSequences addValue: lastInboxSequence];
        [_pendingSequences removeSequence: seq];
        self.lastSequence = _pendingSequences.checkpointedValue;
        return;
    }
    
    LogTo(SyncVerbose, @"%@ queuing remote revisions %@", self, inbox.allRevisions);
    
    // Dump the revs into the queues of revs to pull from the remote db:
    unsigned numBulked = 0;
    for (CBLPulledRevision* rev in inbox.allRevisions) {
        if (_canBulkGet || (rev.generation == 1 && !rev.deleted && !rev.conflicted)) {
            // Optimistically pull 1st-gen revs in bulk:
            if (!_bulkRevsToPull) 
                _bulkRevsToPull = [[NSMutableArray alloc] initWithCapacity: 100];
            [_bulkRevsToPull addObject: rev];
            ++numBulked;
        } else {
            [self queueRemoteRevision: rev];
        }
        rev.sequence = [_pendingSequences addValue: rev.remoteSequenceID];
    }
    LogTo(Sync, @"%@ queued %u remote revisions from seq=%@ (%u in bulk, %u individually)",
          self, (unsigned)inbox.count, ((CBLPulledRevision*)inbox[0]).remoteSequenceID,
          numBulked, (unsigned)(inbox.count-numBulked));
    
    [self pullRemoteRevisions];
}


// Add a revision to the appropriate queue of revs to individually GET
- (void) queueRemoteRevision: (CBL_Revision*)rev {
    if (rev.deleted)
    {
        if (!_deletedRevsToPull)
            _deletedRevsToPull = [[NSMutableArray alloc] initWithCapacity:100];
        
        [_deletedRevsToPull addObject:rev];
    }
    else
    {
        if (!_revsToPull)
            _revsToPull = [[NSMutableArray alloc] initWithCapacity:100];
        
        [_revsToPull addObject:rev];
    }
}


// Start up some HTTP GETs, within our limit on the maximum simultaneous number
- (void) pullRemoteRevisions {
    while (_db && _httpConnectionCount < kMaxOpenHTTPConnections) {
        NSUInteger nBulk = MIN(_bulkRevsToPull.count, kMaxRevsToGetInBulk);
        if (nBulk == 1) {
            // Rather than pulling a single revision in 'bulk', just pull it normally:
            [self queueRemoteRevision: _bulkRevsToPull[0]];
            [_bulkRevsToPull removeObjectAtIndex: 0];
            nBulk = 0;
        }
        if (nBulk > 0) {
            // Prefer to pull bulk revisions:
            NSRange r = NSMakeRange(0, nBulk);
            [self pullBulkRevisions: [_bulkRevsToPull subarrayWithRange: r]];
            [_bulkRevsToPull removeObjectsInRange: r];
        } else {
            // Prefer to pull an existing revision over a deleted one:
            NSMutableArray* queue = _revsToPull;
            if (queue.count == 0) {
                queue = _deletedRevsToPull;
                if (queue.count == 0)
                    break;  // both queues are empty
            }
            [self pullRemoteRevision: queue[0]];
            [queue removeObjectAtIndex: 0];
        }
    }
}


// Fetches the contents of a revision from the remote db, including its parent revision ID.
// The contents are stored into rev.properties.
- (void) pullRemoteRevision: (CBL_Revision*)rev
{
    [self asyncTaskStarted];
    ++_httpConnectionCount;
    
    // Construct a query. We want the revision history, and the bodies of attachments.
    // See: http://wiki.apache.org/couchdb/HTTP_Document_API#GET
    // See: http://wiki.apache.org/couchdb/HTTP_Document_API#Getting_Attachments_With_a_Document
    NSString* path = $sprintf(@"%@?rev=%@&revs=true&attachments=true",
                              CBLEscapeID(rev.docID), CBLEscapeID(rev.revID));
    // If the document has attachments, add an 'atts_since' param with a list of
    // already-known revisions, so the server can skip sending the bodies of any
    // attachments we already have locally:
    CBLDatabase* db = _db;
    NSArray* knownRevs = [db getPossibleAncestorRevisionIDs: rev
                                                      limit: kMaxNumberOfAttsSince
                                            onlyAttachments: YES];
    if (knownRevs.count > 0)
        path = [path stringByAppendingFormat: @"&atts_since=%@", joinQuotedEscaped(knownRevs)];
    LogTo(SyncVerbose, @"%@: GET %@", self, path);
    
    // Under ARC, using variable dl directly in the block given as an argument to initWithURL:...
    // results in compiler error (could be undefined variable)
    __weak CBL_Puller *weakSelf = self;
    CBLMultipartDownloader *dl;
    dl = [[CBLMultipartDownloader alloc] initWithURL: CBLAppendToURL(_remote, path)
                                           database: db
                                     requestHeaders: self.requestHeaders
                                       onCompletion:
        ^(CBLMultipartDownloader* dl, NSError *error) {
            __strong CBL_Puller *strongSelf = weakSelf;
            // OK, now we've got the response revision:
            if (error) {
                [strongSelf revision: rev failedWithError: error];
            } else {
                CBL_Revision* gotRev = [CBL_Revision revisionWithProperties: dl.document];
                gotRev.sequence = rev.sequence;
                // Add to batcher ... eventually it will be fed to -insertRevisions:.
                [strongSelf queueDownloadedRevision:gotRev];
            }
            
            // Note that we've finished this task:
            [strongSelf removeRemoteRequest:dl];
            [strongSelf asyncTasksFinished:1];
            --_httpConnectionCount;
            // Start another task if there are still revisions waiting to be pulled:
            [strongSelf pullRemoteRevisions];
        }
     ];
    [self addRemoteRequest: dl];
    dl.timeoutInterval = self.requestTimeout;
    dl.authorizer = _authorizer;
    [dl start];
}


// Get a bunch of revisions in one bulk request. Will use _bulk_get if possible.
- (void) pullBulkRevisions: (NSArray*)bulkRevs {
    NSUInteger nRevs = bulkRevs.count;
    if (nRevs == 0)
        return;
    LogTo(Sync, @"%@ bulk-fetching %u remote revisions...", self, (unsigned)nRevs);
    LogTo(SyncVerbose, @"%@ bulk-fetching remote revisions: %@", self, bulkRevs);

    if (!_canBulkGet) {
        // _bulk_get is not supported, so fall back to _all_docs:
        [self pullBulkWithAllDocs: bulkRevs];
        return;
    }

    LogTo(SyncVerbose, @"%@: POST _bulk_get", self);
    NSMutableArray* remainingRevs = [bulkRevs mutableCopy];
    [self asyncTaskStarted];
    ++_httpConnectionCount;
    __weak CBL_Puller *weakSelf = self;
    CBLBulkDownloader *dl;
    dl = [[CBLBulkDownloader alloc] initWithDbURL: _remote
                                         database: _db
                                   requestHeaders: self.requestHeaders
                                        revisions: bulkRevs
                                       onDocument:
          ^(NSDictionary* props) {
              // Got a revision!
              __strong CBL_Puller *strongSelf = weakSelf;
              // Find the matching revision in 'remainingRevs' and get its sequence:
              CBL_Revision* rev;
              if (props.cbl_id)
                  rev = [CBL_Revision revisionWithProperties: props];
              else
                  rev = [[CBL_Revision alloc] initWithDocID: props[@"id"]
                                                      revID: props[@"rev"] deleted: NO];
              NSUInteger pos = [remainingRevs indexOfObject: rev];
              if (pos == NSNotFound) {
                  Warn(@"%@: Received unexpected rev %@; ignoring", self, rev);
                  return;
              }
              rev.sequence = [remainingRevs[pos] sequence];
              [remainingRevs removeObjectAtIndex: pos];

              if (props.cbl_id) {
                  // Add to batcher ... eventually it will be fed to -insertRevisions:.
                  [strongSelf queueDownloadedRevision:rev];
              } else {
                  CBLStatus status = CBLStatusFromBulkDocsResponseItem(props);
                  [strongSelf revision: rev failedWithError: CBLStatusToNSError(status, nil)];
              }
          }
                                   onCompletion:
          ^(CBLMultipartDownloader* dl, NSError *error) {
              // The entire _bulk_get is finished:
              __strong CBL_Puller *strongSelf = weakSelf;
              if (error) {
                  strongSelf.error = error;
                  [strongSelf revisionFailed];
              } else if (remainingRevs.count > 0) {
                  Warn(@"%@: %u revs not returned from _bulk_get: %@",
                       self, (unsigned)remainingRevs.count, remainingRevs);
              }
              strongSelf.changesProcessed += remainingRevs.count;
              // Note that we've finished this task:
              [self asyncTasksFinished: 1];
              --_httpConnectionCount;
              // Start another task if there are still revisions waiting to be pulled:
              [strongSelf pullRemoteRevisions];
          }
     ];
    [self addRemoteRequest: dl];
    dl.timeoutInterval = self.requestTimeout;
    dl.authorizer = _authorizer;

    if (self.canSendCompressedRequests)
        [dl compressBody];

    [dl start];
}


// Get as many revisions as possible in one _all_docs request.
// This is compatible with CouchDB, but it only works for revs of generation 1 without attachments.
- (void) pullBulkWithAllDocs: (NSArray*)bulkRevs {
    // http://wiki.apache.org/couchdb/HTTP_Bulk_Document_API
    [self asyncTaskStarted];
    ++_httpConnectionCount;
    CBL_RevisionList* remainingRevs = [[CBL_RevisionList alloc] initWithArray: bulkRevs];
    [self sendAsyncRequest: @"POST"
                      path: @"_all_docs?include_docs=true"
                      body: $dict({@"keys", remainingRevs.allDocIDs})
              onCompletion:^(id result, NSError *error) {
                  if (error) {
                      self.error = error;
                      [self revisionFailed];
                      self.changesProcessed += bulkRevs.count;
                  } else {
                      // Process the resulting rows' documents.
                      // We only add a document if it doesn't have attachments, and if its
                      // revID matches the one we asked for.
                      NSArray* rows = $castIf(NSArray, result[@"rows"]);
                      LogTo(Sync, @"%@ checking %u bulk-fetched remote revisions",
                            self, (unsigned)rows.count);
                      for (NSDictionary* row in rows) {
                          NSDictionary* doc = $castIf(NSDictionary, row[@"doc"]);
                          if (doc && !doc.cbl_attachments) {
                              CBL_Revision* rev = [CBL_Revision revisionWithProperties: doc];
                              CBL_Revision* removedRev = [remainingRevs removeAndReturnRev: rev];
                              if (removedRev) {
                                  rev.sequence = removedRev.sequence;
                                  [self queueDownloadedRevision: rev];
                              }
                          } else {
                              CBLStatus status = CBLStatusFromBulkDocsResponseItem(row);
                              if (CBLStatusIsError(status) && row[@"key"]) {
                                  CBL_Revision* rev = [remainingRevs revWithDocID: row[@"key"]];
                                  if (rev) {
                                      [remainingRevs removeRev: rev];
                                      [self revision: rev
                                            failedWithError: CBLStatusToNSError(status, nil)];
                                  }
                              }
                          }
                      }
                  }
                  
                  // Any leftover revisions that didn't get matched will be fetched individually:
                  if (remainingRevs.count) {
                      LogTo(Sync, @"%@ bulk-fetch didn't work for %u of %u revs; getting individually",
                            self, (unsigned)remainingRevs.count, (unsigned)bulkRevs.count);
                      for (CBL_Revision* rev in remainingRevs)
                          [self queueRemoteRevision: rev];
                      [self pullRemoteRevisions];
                  }

                  // Note that we've finished this task:
                  [self asyncTasksFinished: 1];
                  --_httpConnectionCount;
                  // Start another task if there are still revisions waiting to be pulled:
                  [self pullRemoteRevisions];
              }
     ];
}

- (void) revision: (CBL_Revision*)rev failedWithError: (NSError*)error {
    if (CBLMayBeTransientError(error))
        [self revisionFailed]; // retry later
    else {
        LogTo(SyncVerbose, @"Giving up on %@: %@", rev, error);
        [_pendingSequences removeSequence: rev.sequence];
    }
    self.changesProcessed++;
}

// This invokes the tranformation block if one is installed and queues the resulting CBL_Revision
- (void) queueDownloadedRevision: (CBL_Revision*)rev {
    if (self.revisionBodyTransformationBlock) {
        // Add 'file' properties to attachments pointing to their bodies:
        [rev[@"_attachments"] enumerateKeysAndObjectsUsingBlock:^(NSString* name,
                                                                  NSMutableDictionary* attachment,
                                                                  BOOL *stop) {
            [attachment removeObjectForKey: @"file"];
            if (attachment[@"follows"] && !attachment[@"data"]) {
                NSString* filePath = [[_db fileForAttachmentDict: attachment] path];
                if (filePath)
                    attachment[@"file"] = filePath;
            }
        }];

        CBL_Revision* xformed = [self transformRevision: rev];
        if (xformed == nil) {
            LogTo(Sync, @"%@: Transformer rejected revision %@", self, rev);
            [_pendingSequences removeSequence: rev.sequence];
            self.lastSequence = _pendingSequences.checkpointedValue;
            return;
        }
        rev = xformed;

        // Clean up afterwards
        [rev[@"_attachments"] enumerateKeysAndObjectsUsingBlock:^(NSString* name,
                                                                  NSMutableDictionary* attachment,
                                                                  BOOL *stop) {
            [attachment removeObjectForKey: @"file"];
        }];
    }
    [rev.body compact];
    [self asyncTaskStarted];
    [_downloadsToInsert queueObject: rev];
}

// This will be called when _downloadsToInsert fills up:
- (void) insertDownloads:(NSArray *)downloads {
    LogTo(SyncVerbose, @"%@ inserting %u revisions...", self, (unsigned)downloads.count);
    CFAbsoluteTime time = CFAbsoluteTimeGetCurrent();
        
    downloads = [downloads sortedArrayUsingSelector: @selector(compareSequences:)];
    [_db _inTransaction: ^CBLStatus {
        for (CBL_Revision* rev in downloads) {
            @autoreleasepool {
                SequenceNumber fakeSequence = rev.sequence;
                NSArray* history = [CBLDatabase parseCouchDBRevisionHistory: rev.properties];
                if (!history && rev.generation > 1) {
                    Warn(@"%@: Missing revision history in response for %@", self, rev);
                    self.error = CBLStatusToNSError(kCBLStatusUpstreamError, nil);
                    [self revisionFailed];
                    continue;
                }
                LogTo(SyncVerbose, @"%@ inserting %@ %@",
                      self, rev.docID, [history my_compactDescription]);

                // Insert the revision:
                int status = [_db forceInsert: rev revisionHistory: history source: _remote];
                if (CBLStatusIsError(status)) {
                    if (status == kCBLStatusForbidden) {
                        // Considered a success, since the doc was delivered to the app.
                        LogTo(Sync, @"%@: Remote rev failed validation: %@", self, rev);
                    } else if (status == kCBLStatusDBBusy) {
                        return status;  // abort transaction; _inTransaction will retry
                    } else {
                        Warn(@"%@ failed to write %@: status=%d", self, rev, status);
                        [self revisionFailed];
                        self.error = CBLStatusToNSError(status, nil);
                        continue;
                    }
                }
                
                // Mark this revision's fake sequence as processed:
                [_pendingSequences removeSequence: fakeSequence];
            }
        }
        
        LogTo(SyncVerbose, @"%@ finished inserting %u revisions",
              self, (unsigned)downloads.count);
        return kCBLStatusOK;
    }];

    // Checkpoint:
    self.lastSequence = _pendingSequences.checkpointedValue;

    time = CFAbsoluteTimeGetCurrent() - time;
    LogTo(Sync, @"%@ inserted %u revs in %.3f sec (%.1f/sec)",
          self, (unsigned)downloads.count, time, downloads.count/time);
    
    [self asyncTasksFinished: downloads.count];
    self.changesProcessed += downloads.count;
}


@end



#pragma mark -

@implementation CBLPulledRevision

@synthesize remoteSequenceID=_remoteSequenceID, conflicted=_conflicted;


@end



static NSString* joinQuotedEscaped(NSArray* strings) {
    if (strings.count == 0)
        return @"[]";
    NSString* json = [CBLJSON stringWithJSONObject: strings options: 0 error: NULL];
    return CBLEscapeURLParam(json);
}<|MERGE_RESOLUTION|>--- conflicted
+++ resolved
@@ -280,14 +280,9 @@
     LogTo(SyncVerbose, @"%@: Looking up %@", self, inbox);
     id lastInboxSequence = [inbox.allRevisions.lastObject remoteSequenceID];
     NSUInteger originalCount = inbox.count;
-<<<<<<< HEAD
     CBLStatus status;
     if (![_db findMissingRevisions: inbox status: &status]) {
         Warn(@"%@ failed to look up local revs; status=%d", self, status);
-=======
-    if (![_db findMissingRevisions: inbox]) {
-        Warn(@"%@ failed to look up local revs", self);
->>>>>>> be8551b9
         inbox = nil;
     }
     NSUInteger missingCount = inbox.count;
