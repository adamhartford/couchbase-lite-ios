--- conflicted
+++ resolved
@@ -25,19 +25,9 @@
 #define UU __unsafe_unretained
 
 
-<<<<<<< HEAD
-@interface CBLDatabase ()
-- (instancetype) initWithDir: (NSString*)dir
-                        name: (NSString*)name
-                     manager: (CBLManager*)manager
-                    readOnly: (BOOL)readOnly;
-@property (readonly, nonatomic) NSMutableSet* unsavedModelsMutable;
-- (void) removeDocumentFromCache: (CBLDocument*)document;
-=======
 @interface CBLDatabase (Insertion_Internal)
 - (CBLStatus) validateRevision: (CBL_Revision*)newRev previousRevision: (CBL_Revision*)oldRev
                          error: (NSError **)outError;
->>>>>>> 306a7aa3
 @end
 
 
