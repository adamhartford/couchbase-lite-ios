--- conflicted
+++ resolved
@@ -36,21 +36,11 @@
 #endif
 
 
-<<<<<<< HEAD
-=======
-#ifdef GNUSTEP
-static double TouchDBVersionNumber = 0.7;
-#else
-extern double TouchDBVersionNumber; // Defined in Xcode-generated TouchDB_vers.c
-#endif
-
-
 @interface TDRouter (Handlers)
 - (TDStatus) do_GETRoot;
 @end
 
 
->>>>>>> 9dbdaf8e
 @implementation TDRouter
 
 
@@ -520,12 +510,7 @@
         return;
     _responseSent = YES;
 
-<<<<<<< HEAD
-    [_response.headers setObject: $sprintf(@"TouchDB %@", TDVersionString())
-                          forKey: @"Server"];
-=======
-    (_response.headers)[@"Server"] = $sprintf(@"TouchDB %g", TouchDBVersionNumber);
->>>>>>> 9dbdaf8e
+    (_response.headers)[@"Server"] = $sprintf(@"TouchDB %@", TDVersionString());
 
     // Check for a mismatch between the Accept request header and the response type:
     NSString* accept = [_request valueForHTTPHeaderField: @"Accept"];
