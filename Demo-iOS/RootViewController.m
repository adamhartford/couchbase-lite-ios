//
//  RootViewController.m
//  Couchbase Mobile
//
//  Created by Jan Lehnardt on 27/11/2010.
//  Copyright 2011 Couchbase, Inc.
//
// Licensed under the Apache License, Version 2.0 (the "License"); you may not
// use this file except in compliance with the License. You may obtain a copy of
// the License at
//
//   http://www.apache.org/licenses/LICENSE-2.0
//
// Unless required by applicable law or agreed to in writing, software
// distributed under the License is distributed on an "AS IS" BASIS, WITHOUT
// WARRANTIES OR CONDITIONS OF ANY KIND, either express or implied. See the
// License for the specific language governing permissions and limitations under
// the License.
//

#import "RootViewController.h"
#import "ConfigViewController.h"
#import "DemoAppDelegate.h"

#import "TouchDB.h"
#import "TDView.h"
#import "TDDatabase+Insertion.h"
#import "TDJSON.h"


@interface RootViewController ()
@property(nonatomic, strong)TouchDatabase *database;
@property(nonatomic, strong)NSURL* remoteSyncURL;
- (void)updateSyncURL;
- (void)showSyncButton;
- (void)showSyncStatus;
- (IBAction)configureSync:(id)sender;
- (void)forgetSync;
@end


@implementation RootViewController


@synthesize dataSource;
@synthesize database;
@synthesize tableView;
@synthesize remoteSyncURL;


#pragma mark - View lifecycle


- (void)viewDidLoad {
    [super viewDidLoad];

    UIBarButtonItem* deleteButton = [[UIBarButtonItem alloc] initWithTitle: @"Clean"
                                                            style:UIBarButtonItemStylePlain
                                                           target: self 
                                                           action: @selector(deleteCheckedItems:)];
    self.navigationItem.leftBarButtonItem = deleteButton;
    
    [self showSyncButton];
    
    [self.tableView setBackgroundView:nil];
    [self.tableView setBackgroundColor:[UIColor clearColor]];
    if([[UIDevice currentDevice] userInterfaceIdiom] == UIUserInterfaceIdiomPad)
    {
        [addItemBackground setFrame:CGRectMake(45, 8, 680, 44)];
        [addItemTextField setFrame:CGRectMake(56, 8, 665, 43)];
    }

    // Create a query sorted by descending date, i.e. newest items first:
    NSAssert(database!=nil, @"Not hooked up to database yet");
    TouchLiveQuery* query = [[[database viewNamed: @"byDate"] query] asLiveQuery];
    query.descending = YES;
    
    self.dataSource.query = query;
    self.dataSource.labelProperty = @"text";    // Document property to display in the cell label

    [self updateSyncURL];
}


- (void)dealloc {
    [self forgetSync];
}


- (void)viewWillAppear:(BOOL)animated {
    [super viewWillAppear: animated];
    // Check for changes after returning from the sync config view:
    [self updateSyncURL];
}


- (void)useDatabase:(TouchDatabase*)theDatabase {
    self.database = theDatabase;
    
    // Create a 'view' containing list items sorted by date:
    [[theDatabase viewNamed: @"byDate"] setMapBlock: MAPBLOCK({
        id date = [doc objectForKey: @"created_at"];
        if (date) emit(date, doc);
    }) reduceBlock: nil version: @"1.1"];
    
    
    // and a validation function requiring parseable dates:
    [theDatabase defineValidation: @"created_at" asBlock: VALIDATIONBLOCK({
        if (newRevision.deleted)
            return YES;
        id date = [newRevision.properties objectForKey: @"created_at"];
<<<<<<< HEAD
        if (date && ! [TDJSON dateWithJSONObject: date]) {
            context.errorMessage = [@"invalid date " stringByAppendingString: date];
=======
        if (date && ! [RESTBody dateWithJSONObject: date]) {
            context.errorMessage = [@"invalid date " stringByAppendingString: [date description]];
>>>>>>> 340159d3
            return NO;
        }
        return YES;
    })];
}


- (void)showErrorAlert: (NSString*)message forError: (NSError*)error {
    NSLog(@"%@: error=%@", message, error);
    [(DemoAppDelegate*)[[UIApplication sharedApplication] delegate] 
        showAlert: message error: error fatal: NO];
}


#pragma mark - Couch table source delegate


// Customize the appearance of table view cells.
- (void)couchTableSource:(TouchUITableSource*)source
             willUseCell:(UITableViewCell*)cell
                  forRow:(TouchQueryRow*)row
{
    // Set the cell background and font:
    cell.backgroundColor = [UIColor whiteColor];
    cell.selectionStyle = UITableViewCellSelectionStyleGray;

    cell.textLabel.font = [UIFont fontWithName: @"Helvetica" size:18.0];
    cell.textLabel.backgroundColor = [UIColor clearColor];
    
    // Configure the cell contents. Our view function (see above) copies the document properties
    // into its value, so we can read them from there without having to load the document.
    // cell.textLabel.text is already set, thanks to setting up labelProperty above.
    NSDictionary* properties = row.value;
    BOOL checked = [[properties objectForKey:@"check"] boolValue];
    cell.textLabel.textColor = checked ? [UIColor grayColor] : [UIColor blackColor];
    cell.imageView.image = [UIImage imageNamed:
            (checked ? @"list_area___checkbox___checked" : @"list_area___checkbox___unchecked")];
}


#pragma mark - Table view delegate


- (CGFloat)tableView:(UITableView *)tableView heightForRowAtIndexPath:(NSIndexPath *)indexPath {
    return 50;
}


- (void)tableView:(UITableView *)tableView didSelectRowAtIndexPath:(NSIndexPath *)indexPath {
    TouchQueryRow *row = [self.dataSource rowAtIndex:indexPath.row];
    TouchDocument *doc = [row document];

    // Toggle the document's 'checked' property:
    NSMutableDictionary *docContent = [doc.properties mutableCopy];
    BOOL wasChecked = [[docContent valueForKey:@"check"] boolValue];
    [docContent setObject:[NSNumber numberWithBool:!wasChecked] forKey:@"check"];

    // Save changes:
    NSError* error;
    if (![doc.currentRevision putProperties: docContent error: &error]) {
        [self showErrorAlert: @"Failed to update item" forError: error];
    }
}


#pragma mark - Editing:


- (NSArray*)checkedDocuments {
    // If there were a whole lot of documents, this would be more efficient with a custom query.
    NSMutableArray* checked = [NSMutableArray array];
    for (TouchQueryRow* row in self.dataSource.rows) {
        TouchDocument* doc = row.document;
        if ([[doc.properties valueForKey:@"check"] boolValue])
            [checked addObject: doc];
    }
    return checked;
}


- (IBAction)deleteCheckedItems:(id)sender {
    NSUInteger numChecked = self.checkedDocuments.count;
    if (numChecked == 0)
        return;
    NSString* message = [NSString stringWithFormat: @"Are you sure you want to remove the %u"
                                                     " checked-off item%@?",
                                                     numChecked, (numChecked==1 ? @"" : @"s")];
    UIAlertView* alert = [[UIAlertView alloc] initWithTitle: @"Remove Completed Items?"
                                                    message: message
                                                   delegate: self
                                          cancelButtonTitle: @"Cancel"
                                          otherButtonTitles: @"Remove", nil];
    [alert show];
}


- (void)alertView:(UIAlertView *)alertView didDismissWithButtonIndex:(NSInteger)buttonIndex {
    if (buttonIndex == 0)
        return;
    [dataSource deleteDocuments: self.checkedDocuments];
}


#pragma mark - UITextField delegate


- (BOOL)textFieldShouldReturn:(UITextField *)textField {
	[textField resignFirstResponder];
    [addItemBackground setImage:[UIImage imageNamed:@"textfield___inactive.png"]];

	return YES;
}


- (void)textFieldDidBeginEditing:(UITextField *)textField {
    [addItemBackground setImage:[UIImage imageNamed:@"textfield___active.png"]];
}


-(void)textFieldDidEndEditing:(UITextField *)textField {
    // Get the name of the item from the text field:
	NSString *text = addItemTextField.text;
    if (text.length == 0) {
        return;
    }
    [addItemTextField setText:nil];

    // Create the new document's properties:
	NSDictionary *inDocument = [NSDictionary dictionaryWithObjectsAndKeys:text, @"text",
                                [NSNumber numberWithBool:NO], @"check",
                                [TDJSON JSONObjectWithDate: [NSDate date]], @"created_at",
                                nil];

    // Save the document:
    TouchDocument* doc = [database untitledDocument];
    NSError* error;
    if (![doc putProperties: inDocument error: &error]) {
        [self showErrorAlert: @"Couldn't save new item" forError: error];
    }
}


#pragma mark - SYNC:


- (IBAction)configureSync:(id)sender {
    UINavigationController* navController = (UINavigationController*)self.parentViewController;
    ConfigViewController* controller = [[ConfigViewController alloc] init];
    [navController pushViewController: controller animated: YES];
}


- (void)updateSyncURL {
    if (!self.database)
        return;
    NSURL* newRemoteURL = nil;
    NSString *syncpoint = [[NSUserDefaults standardUserDefaults] objectForKey:@"syncpoint"];
    if (syncpoint.length > 0)
        newRemoteURL = [NSURL URLWithString:syncpoint];
    
    [self forgetSync];
    
#if 0
    NSArray* repls = [self.database replicateWithURL: newRemoteURL exclusively: YES];
    _pull = [repls objectAtIndex: 0];
    _push = [repls objectAtIndex: 1];
    [_pull addObserver: self forKeyPath: @"completed" options: 0 context: NULL];
    [_push addObserver: self forKeyPath: @"completed" options: 0 context: NULL];
#endif
}


- (void) forgetSync {
#if 0
    [_pull removeObserver: self forKeyPath: @"completed"];
    _pull = nil;
    [_push removeObserver: self forKeyPath: @"completed"];
    _push = nil;
#endif
}


- (void)showSyncButton {
    if (!showingSyncButton) {
        showingSyncButton = YES;
        UIBarButtonItem* syncButton =
                [[UIBarButtonItem alloc] initWithTitle: @"Configure"
                                                 style:UIBarButtonItemStylePlain
                                                target: self 
                                                action: @selector(configureSync:)];
        self.navigationItem.rightBarButtonItem = syncButton;
    }
}


- (void)showSyncStatus {
    if (showingSyncButton) {
        showingSyncButton = NO;
        if (!progress) {
            progress = [[UIProgressView alloc] initWithProgressViewStyle:UIProgressViewStyleBar];
            CGRect frame = progress.frame;
            frame.size.width = self.view.frame.size.width / 4.0f;
            progress.frame = frame;
        }
        UIBarButtonItem* progressItem = [[UIBarButtonItem alloc] initWithCustomView:progress];
        progressItem.enabled = NO;
        self.navigationItem.rightBarButtonItem = progressItem;
    }
}


- (void) observeValueForKeyPath:(NSString *)keyPath ofObject:(id)object 
                         change:(NSDictionary *)change context:(void *)context
{
#if 0
    if (object == _pull || object == _push) {
        unsigned completed = _pull.completed + _push.completed;
        unsigned total = _pull.total + _push.total;
        NSLog(@"SYNC progress: %u / %u", completed, total);
        if (total > 0 && completed < total) {
            [self showSyncStatus];
            [progress setProgress:(completed / (float)total)];
        } else {
            [self showSyncButton];
        }
    }
#endif
}


@end<|MERGE_RESOLUTION|>--- conflicted
+++ resolved
@@ -109,13 +109,8 @@
         if (newRevision.deleted)
             return YES;
         id date = [newRevision.properties objectForKey: @"created_at"];
-<<<<<<< HEAD
         if (date && ! [TDJSON dateWithJSONObject: date]) {
-            context.errorMessage = [@"invalid date " stringByAppendingString: date];
-=======
-        if (date && ! [RESTBody dateWithJSONObject: date]) {
             context.errorMessage = [@"invalid date " stringByAppendingString: [date description]];
->>>>>>> 340159d3
             return NO;
         }
         return YES;
