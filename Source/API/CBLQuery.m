//
//  CBLQuery.m
//  CouchbaseLite
//
//  Created by Jens Alfke on 6/18/12.
//  Copyright (c) 2012-2013 Couchbase, Inc. All rights reserved.
//
//  Licensed under the Apache License, Version 2.0 (the "License"); you may not use this file
//  except in compliance with the License. You may obtain a copy of the License at
//    http://www.apache.org/licenses/LICENSE-2.0
//  Unless required by applicable law or agreed to in writing, software distributed under the
//  License is distributed on an "AS IS" BASIS, WITHOUT WARRANTIES OR CONDITIONS OF ANY KIND,
//  either express or implied. See the License for the specific language governing permissions
//  and limitations under the License.

#import "CouchbaseLitePrivate.h"
#import "CBLQuery+FullTextSearch.h"
#import "CBLView+Internal.h"
#import "CBLDatabase.h"
#import "CBL_Server.h"
#import "CBLMisc.h"
#import "MYBlockUtils.h"


// Querying utilities for CBLDatabase. Defined down below.
@interface CBLDatabase (Views)
- (CBLQueryIteratorBlock) queryViewNamed: (NSString*)viewName
                                 options: (CBLQueryOptions*)options
                          ifChangedSince: (SequenceNumber)ifChangedSince
                            lastSequence: (SequenceNumber*)outLastSequence
                                  status: (CBLStatus*)outStatus;
@end


@interface CBLQueryEnumerator ()
- (instancetype) initWithDatabase: (CBLDatabase*)database
                             view: (CBLView*)view
                   sequenceNumber: (SequenceNumber)sequenceNumber
                         iterator: (CBLQueryIteratorBlock)iterator;
- (instancetype) initWithDatabase: (CBLDatabase*)database
                             view: (CBLView*)view
                   sequenceNumber: (SequenceNumber)sequenceNumber
                             rows: (NSArray*)rows;
@end


@interface CBLQueryRow ()
@property (readwrite, nonatomic) CBLDatabase* database;
@end



@implementation CBLQuery
{
    CBLDatabase* _database;
    CBLView* _view;              // nil for _all_docs query
    BOOL _temporaryView;
    NSUInteger _limit, _skip;
    id _startKey, _endKey;
    NSString* _startKeyDocID;
    NSString* _endKeyDocID;
    CBLIndexUpdateMode _indexUpdateMode;
    BOOL _descending, _prefetch, _mapOnly;
    CBLAllDocsMode _allDocsMode;
    NSArray *_keys;
    NSUInteger _groupLevel;
    SInt64 _lastSequence;       // The db's lastSequence the last time -rows was called
}


// A nil view refers to 'all documents'
- (instancetype) initWithDatabase: (CBLDatabase*)database view: (CBLView*)view {
    self = [super init];
    if (self) {
        _database = database;
        _view = view;
        _limit = UINT_MAX;
        _fullTextRanking = YES;
        _mapOnly = (view.reduceBlock == nil);
    }
    return self;
}


- (instancetype) initWithDatabase: (CBLDatabase*)database mapBlock: (CBLMapBlock)mapBlock {
    CBLView* view = [database makeAnonymousView];
    if (self = [self initWithDatabase: database view: view]) {
        _temporaryView = YES;
        [view setMapBlock: mapBlock reduceBlock: nil version: @""];
    }
    return self;
}


- (instancetype) initWithQuery: (CBLQuery*)query {
    self = [self initWithDatabase: query->_database view: query->_view];
    if (self) {
        _limit = query.limit;
        _skip = query.skip;
        self.startKey = query.startKey;
        self.endKey = query.endKey;
        _descending = query.descending;
        _prefetch = query.prefetch;
        self.keys = query.keys;
        if (query->_isGeoQuery) {
            _isGeoQuery = YES;
            _boundingBox = query->_boundingBox;
        }
        _groupLevel = query.groupLevel;
        _mapOnly = query.mapOnly;
        self.startKeyDocID = query.startKeyDocID;
        self.endKeyDocID = query.endKeyDocID;
        _indexUpdateMode = query.indexUpdateMode;
        _fullTextQuery = query.fullTextQuery;
        _fullTextRanking = query.fullTextRanking;
        _fullTextSnippets = query.fullTextSnippets;
        _allDocsMode = query.allDocsMode;
        
    }
    return self;
}


- (void) dealloc
{
    if (_temporaryView)
        [_view deleteView];
}


@synthesize  limit=_limit, skip=_skip, descending=_descending, startKey=_startKey, endKey=_endKey,
            prefetch=_prefetch, keys=_keys, groupLevel=_groupLevel, startKeyDocID=_startKeyDocID,
            endKeyDocID=_endKeyDocID, indexUpdateMode=_indexUpdateMode, mapOnly=_mapOnly,
            database=_database, allDocsMode=_allDocsMode;

- (NSString*) description {
    NSMutableString *desc = [NSMutableString stringWithFormat: @"%@[%@",
                             [self class], (_view ? _view.name : @"AllDocs")];
#if DEBUG
    if (_startKey)
        [desc appendFormat: @", start=%@", CBLJSONString(_startKey)];
    if (_endKey)
        [desc appendFormat: @", end=%@", CBLJSONString(_endKey)];
    if (_keys)
        [desc appendFormat: @", keys=[..%lu keys...]", (unsigned long)_keys.count];
    if (_skip)
        [desc appendFormat: @", skip=%lu", (unsigned long)_skip];
    if (_descending)
        [desc appendFormat: @", descending"];
    if (_limit != UINT_MAX)
        [desc appendFormat: @", limit=%lu", (unsigned long)_limit];
    if (_groupLevel)
        [desc appendFormat: @", groupLevel=%lu", (unsigned long)_groupLevel];
    if (_mapOnly)
        [desc appendFormat: @", mapOnly=YES"];
    if (_allDocsMode)
        [desc appendFormat: @", allDocsMode=%d", _allDocsMode];
#endif
    [desc appendString: @"]"];
    return desc;
}



- (CBLLiveQuery*) asLiveQuery {
    return [[CBLLiveQuery alloc] initWithQuery: self];
}

- (CBLQueryOptions*) queryOptions {
    CBLQueryOptions* options = [CBLQueryOptions new];
    options.startKey = _startKey,
    options.endKey = _endKey,
    options.startKeyDocID = _startKeyDocID,
    options.endKeyDocID = _endKeyDocID,
    options.keys = _keys,
    options.fullTextQuery = _fullTextQuery,
    options->fullTextSnippets = _fullTextSnippets,
    options->fullTextRanking = _fullTextRanking,
    options->bbox = (_isGeoQuery ? &_boundingBox : NULL),
    options->skip = (unsigned)_skip,
    options->limit = (unsigned)_limit,
    options->reduce = !_mapOnly,
    options->reduceSpecified = YES,
    options->groupLevel = (unsigned)_groupLevel,
    options->descending = _descending,
    options->includeDocs = _prefetch,
    options->updateSeq = YES,
    options->inclusiveEnd = YES,
    options->allDocsMode = _allDocsMode,
    options->indexUpdateMode = _indexUpdateMode;
    return options;
}


- (CBLQueryEnumerator*) run: (NSError**)outError {
    CBLStatus status;
    LogTo(Query, @"%@: running...", self);
    CBLQueryIteratorBlock iterator = [_database queryViewNamed: _view.name
                                                       options: self.queryOptions
                                                ifChangedSince: 0
                                                  lastSequence: &_lastSequence
                                                        status: &status];
    if (!iterator) {
        if (outError)
            *outError = CBLStatusToNSError(status, nil);
        return nil;
    }
    return [[CBLQueryEnumerator alloc] initWithDatabase: _database
                                                   view: _view
                                         sequenceNumber: _lastSequence
                                               iterator: iterator];
}


- (void) runAsync: (void (^)(CBLQueryEnumerator*, NSError*))onComplete {
<<<<<<< HEAD
    [self runAsyncIfChangedSince: 0 onComplete: onComplete];
}

- (void) runAsyncIfChangedSince: (SequenceNumber)ifChangedSince
                     onComplete: (void (^)(CBLQueryEnumerator*, NSError*))onComplete
{
    LogTo(Query, @"%@: Async query...", self);
=======
    LogTo(Query, @"%@: Async query %@/%@...", self, _database.name, (_view.name ?: @"_all_docs"));
>>>>>>> f6a3d8e6
    NSString* viewName = _view.name;
    CBLQueryOptions *options = self.queryOptions;
    
    [_database.manager backgroundTellDatabaseNamed: _database.name to: ^(CBLDatabase *bgdb) {
        // On the background server thread, run the query:
        CBLStatus status;
        SequenceNumber lastSequence;
<<<<<<< HEAD
        CBLQueryIteratorBlock iterator = [bgdb queryViewNamed: viewName
                                                      options: options
                                               ifChangedSince: ifChangedSince
                                                 lastSequence: &lastSequence
                                                       status: &status];
        NSMutableArray* rows = nil;
        if (iterator) {
            // The iterator came from a background thread, so we shouldn't call it on the
            // original thread. Instead, copy all the rows into an array:
            rows = $marray();
            while (true) {
                CBLQueryRow* row = iterator();
                if (!row)
                    break;
                [rows addObject: row];
            }
        }

        [_database.manager doAsync: ^{
=======
        NSArray* rows = [bgdb queryViewNamed: viewName
                                     options: options
                                lastSequence: &lastSequence
                                      status: &status];
        [_database.manager doAsync:^{
>>>>>>> f6a3d8e6
            // Back on original thread, call the onComplete block:
            LogTo(Query, @"%@: ...async query finished (%u rows, status %d)",
                  self, (unsigned)rows.count, status);
            NSError* error = nil;
            CBLQueryEnumerator* e = nil;
            if (rows) {
                for (CBLQueryRow* row in rows)
                    row.database = _database;
                e = [[CBLQueryEnumerator alloc] initWithDatabase: _database
                                                            view: _view
                                                  sequenceNumber: lastSequence
                                                            rows: rows];
            } else if (CBLStatusIsError(status)) {
                error = CBLStatusToNSError(status, nil);
            }
            onComplete(e, error);
        }];
    }];
}


@end




@implementation CBLLiveQuery
{
    BOOL _observing, _willUpdate;
    CBLQueryEnumerator* _rows;
}


@synthesize lastError=_lastError;


- (void) dealloc {
    [[NSNotificationCenter defaultCenter] removeObserver: self];
}


- (void) start {
    if (!_observing) {
        _observing = YES;
        [[NSNotificationCenter defaultCenter] addObserver: self 
                                                 selector: @selector(databaseChanged)
                                                     name: kCBLDatabaseChangeNotification 
                                                   object: self.database];
        [self update];
    }
}


- (void) stop {
    if (_observing) {
        _observing = NO;
        [[NSNotificationCenter defaultCenter] removeObserver: self
                                                        name: kCBLDatabaseChangeNotification
                                                      object: self.database];
    }
    if (_willUpdate) {
        _willUpdate = NO;
        [NSObject cancelPreviousPerformRequestsWithTarget: self selector: @selector(update)
                                                   object: nil];
    }
}


- (CBLQueryEnumerator*) run: (NSError**)outError {
    if ([self waitForRows]) {
        return self.rows;
    } else {
        if (outError)
            *outError = self.lastError;
        return nil;
    }
}


- (CBLQueryEnumerator*) rows {
    [self start];
    // Have to return a copy because the enumeration has to start at item #0 every time
    return [_rows copy];
}


- (void) setRows:(CBLQueryEnumerator *)rows {
    _rows = rows;
}


- (void) addObserver:(NSObject *)observer forKeyPath:(NSString *)keyPath
             options:(NSKeyValueObservingOptions)options context:(void *)context
{
    [self start];
    [super addObserver: observer forKeyPath: keyPath options: options context: context];
}


- (void) databaseChanged {
    if (!_willUpdate) {
        _willUpdate = YES;
        [self.database doAsync: ^{
            [self update];
        }];
    }
}


- (void) update {
    _willUpdate = NO;
    [self runAsyncIfChangedSince: _rows.sequenceNumber
                      onComplete: ^(CBLQueryEnumerator *rows, NSError* error) {
        _lastError = error;
        if (error) {
            Warn(@"%@: Error updating rows: %@", self, error);
        } else if(rows && ![rows isEqual: _rows]) {
            LogTo(Query, @"%@: ...Rows changed! (now %lu)", self, (unsigned long)rows.count);
            self.rows = rows;   // Triggers KVO notification
        }
    }];
}


- (BOOL) waitForRows {
    [self start];
    while (!_rows && !_lastError) {
        if (![[NSRunLoop currentRunLoop] runMode: NSDefaultRunLoopMode
                                      beforeDate: [NSDate distantFuture]]) {
            Warn(@"CBLQuery waitForRows: Runloop stopped");
            break;
        }
    }

    return _rows != nil;
}


@end



#define kEnumerationBufferSize 16


@implementation CBLQueryEnumerator
{
    CBLDatabase* _database;
    CBLView* _view; // nil if this is an all-docs query
    NSArray* _rows;
    NSUInteger _nextRow;
    UInt64 _sequenceNumber;
    CBLQueryIteratorBlock _iterator;
    BOOL _usingIterator;
    id __unsafe_unretained _enumerationBuffer[kEnumerationBufferSize];
}


@synthesize sequenceNumber=_sequenceNumber;


- (instancetype) initWithDatabase: (CBLDatabase*)database
                             view: (CBLView*)view
                   sequenceNumber: (SequenceNumber)sequenceNumber
                         iterator: (CBLQueryIteratorBlock)iterator
{
    NSParameterAssert(database);
    self = [super init];
    if (self ) {
        _database = database;
        _view = view;
        _sequenceNumber = sequenceNumber;
        _iterator = iterator;
    }
    return self;
}

- (instancetype) initWithDatabase: (CBLDatabase*)database
                             view: (CBLView*)view
                   sequenceNumber: (SequenceNumber)sequenceNumber
                             rows: (NSArray*)rows
{
    NSParameterAssert(database);
    self = [super init];
    if (self ) {
        _database = database;
        _view = view;
        _sequenceNumber = sequenceNumber;
        _rows = rows;
    }
    return self;
}

- (id) copyWithZone: (NSZone*)zone {
    return [[[self class] alloc] initWithDatabase: _database
                                             view: _view
                                   sequenceNumber: _sequenceNumber
                                             rows: self.allObjects];
}

- (void) dealloc {
    [self clearEnumBuffer];
}


- (BOOL) isEqual:(id)object {
    if (object == self)
        return YES;
    if (![object isKindOfClass: [CBLQueryEnumerator class]])
        return NO;
    return [[object allObjects] isEqual: self.allObjects];
}


- (BOOL) stale {
    // Check whether the result-set's sequence number is up to date with either the db or the view:
    SequenceNumber dbSequence = _database.lastSequenceNumber;
    if ((SequenceNumber)_sequenceNumber == dbSequence)
        return NO;
    if (_view && _view.lastSequenceIndexed == dbSequence
              && _view.lastSequenceChangedAt == (SequenceNumber)_sequenceNumber)
        return NO;
    return YES;
}


- (CBLQueryRow*) nextRow {
    if (_rows) {
        // Using array:
        if (_nextRow >= _rows.count)
            return nil;
        return [self rowAtIndex:_nextRow++];

    } else {
        // Using iterator:
        _usingIterator = YES;
        if (!_iterator)
            return nil;
        CBLQueryRow* row = _iterator();
        if (row)
            row.database = _database;
        else
            _iterator = nil;
        return row;
    }
}


- (id) nextObject {
    return [self nextRow];
}


- (NSArray*) allObjects {
    if (!_rows) {
        Assert(!_usingIterator, @"Enumerator is not at start");
        _rows = [super allObjects];
        _usingIterator = NO;
    }
    return _rows;
}


- (NSUInteger) count {
    return self.allObjects.count;
}


- (CBLQueryRow*) rowAtIndex: (NSUInteger)index {
    return self.allObjects[index];
}


- (void) reset {
    Assert(!_usingIterator, @"Enumerator is not at start");
    _nextRow = 0;
}


// fast-enumeration support
- (NSUInteger) countByEnumeratingWithState: (NSFastEnumerationState*)state
                                   objects: (id __unsafe_unretained[])stackbuf
                                     count: (NSUInteger)stackbufLength
{
    if (state->state == 0) {
        state->state = 1;
        state->mutationsPtr = &state->extra[0]; // boilerplate for when we don't track mutations
        _nextRow = 0; // restart in case we're iterating over _rows
    }
    [self clearEnumBuffer];
    NSUInteger i;
    for (i = 0; i < stackbufLength; i++) {
        CBLQueryRow* row = [self nextRow];
        _enumerationBuffer[i] = row;
        if (!row)
            break;
        CFRetain((__bridge CFTypeRef)row);  // balanced by CFRelease in -clearEnumBuffer
    }
    state->itemsPtr = _enumerationBuffer;
    return i;
}

- (void) clearEnumBuffer {
    for (NSUInteger i = 0; i < kEnumerationBufferSize && _enumerationBuffer[i]; i++) {
        CFRelease((__bridge CFTypeRef)_enumerationBuffer[i]);
        _enumerationBuffer[i] = NULL;
    }
}


@end




static id fromJSON( NSData* json ) {
    if (!json)
        return nil;
    return [CBLJSON JSONObjectWithData: json
                               options: CBLJSONReadingAllowFragments
                                 error: NULL];
}




@implementation CBLQueryRow
{
    id _key, _value;            // Usually starts as JSON NSData; parsed on demand
    __weak id _parsedKey, _parsedValue;
    UInt64 _sequence;
    NSString* _sourceDocID;
    NSDictionary* _documentProperties;
    @protected
    CBLDatabase* _database;
}


@synthesize documentProperties=_documentProperties, sourceDocumentID=_sourceDocID,
            database=_database, sequenceNumber=_sequence;


- (instancetype) initWithDocID: (NSString*)docID
                      sequence: (SequenceNumber)sequence
                           key: (id)key
                         value: (id)value
                 docProperties: (NSDictionary*)docProperties
{
    self = [super init];
    if (self) {
        // Don't initialize _database yet. I might be instantiated on a background thread (if the
        // query is async) which has a different CBLDatabase instance than the original caller.
        // Instead, the database property will be filled in when I'm added to a CBLQueryEnumerator.
        _sourceDocID = [docID copy];
        _sequence = sequence;
        _key = [key copy];
        _value = [value copy];
        _documentProperties = [docProperties copy];
    }
    return self;
}


// This is used implicitly by -[CBLLiveQuery update] to decide whether the query result has changed
// enough to notify the client. So it's important that it not give false positives, else the app
// won't get notified of changes.
- (BOOL) isEqual:(id)object {
    if (object == self)
        return YES;
    if (![object isKindOfClass: [CBLQueryRow class]])
        return NO;
    CBLQueryRow* other = object;
    if (_database == other->_database
            && $equal(_key, other->_key)
            && $equal(_sourceDocID, other->_sourceDocID)
            && $equal(_documentProperties, other->_documentProperties)) {
        // If values were emitted, compare them. Otherwise we have nothing to go on so check
        // if _anything_ about the doc has changed (i.e. the sequences are different.)
        if (_value || other->_value)
            return  $equal(_value, other->_value);
        else
            return _sequence == other->_sequence;
    }
    return NO;
}


- (id) key {
    id key = _parsedKey;
    if (!key) {
        key = _key;
        if ([key isKindOfClass: [NSData class]]) {  // _key may start out as unparsed JSON data
            key = fromJSON(_key);
            _parsedKey = key;
        }
    }
    return key;
}

- (id) value {
    id value = _parsedValue;
    if (!value) {
        value = _value;
        if ([value isKindOfClass: [NSData class]]) {   // _value may start out as unparsed JSON data
            value = fromJSON(_value);
            _parsedValue = value;
        }
    }
    return value;
}


- (NSString*) documentID {
    // _documentProperties may have been 'redirected' from a different document
    return _documentProperties.cbl_id ?: _sourceDocID;
}


- (NSString*) documentRevisionID {
    // Get the revision id from either the embedded document contents,
    // or the '_rev' or 'rev' value key:
    NSString* rev = _documentProperties.cbl_rev;
    if (!rev) {
        NSDictionary* value = $castIf(NSDictionary, self.value);
        rev = value.cbl_rev;
        if (value && !rev)
            rev = value[@"rev"];
    }
    return $castIf(NSString, rev);
}


- (id) keyAtIndex: (NSUInteger)index {
    id key = self.key;
    if ([key isKindOfClass:[NSArray class]])
        return (index < [key count]) ? key[index] : nil;
    else
        return (index == 0) ? key : nil;
}

- (id) key0                         {return [self keyAtIndex: 0];}
- (id) key1                         {return [self keyAtIndex: 1];}
- (id) key2                         {return [self keyAtIndex: 2];}
- (id) key3                         {return [self keyAtIndex: 3];}


- (CBLDocument*) document {
    NSString* docID = self.documentID;
    if (!docID)
        return nil;
    CBLDocument* doc = [_database documentWithID: docID];
    [doc loadCurrentRevisionFrom: self];
    return doc;
}


- (NSArray*) conflictingRevisions {
    // The "_conflicts" value property is added when the query's allDocsMode==kCBLShowConflicts;
    // see -[CBLDatabase getAllDocs:] in CBLDatabase+Internal.m.
    CBLDocument* doc = [_database documentWithID: self.sourceDocumentID];
    NSDictionary* value = $castIf(NSDictionary, self.value);
    NSArray* conflicts = $castIf(NSArray, value[@"_conflicts"]);
    return [conflicts my_map: ^id(id obj) {
        NSString* revID = $castIf(NSString, obj);
        return revID ? [doc revisionWithID: revID] : nil;
    }];
}


// This is used by the router
- (NSDictionary*) asJSONDictionary {
    if (_value || _sourceDocID) {
        return $dict({@"key", self.key},
                     {@"value", self.value},
                     {@"id", _sourceDocID},
                     {@"doc", _documentProperties});
    } else {
        return $dict({@"key", self.key}, {@"error", @"not_found"});
    }

}


- (NSString*) description {
<<<<<<< HEAD
    NSString* valueStr = @"<none>";
    if (self.value)
        valueStr = [CBLJSON stringWithJSONObject: self.value options: CBLJSONWritingAllowFragments error: nil];
=======
    NSString* valueStr = @"nil";
    if (self.value)
        valueStr = [CBLJSON stringWithJSONObject: self.value
                                         options: CBLJSONWritingAllowFragments error: nil];
>>>>>>> f6a3d8e6
    return [NSString stringWithFormat: @"%@[key=%@; value=%@; id=%@]",
            [self class],
            [CBLJSON stringWithJSONObject: self.key options: CBLJSONWritingAllowFragments error: nil],
            valueStr,
            self.documentID];
}


@end




@implementation CBLDatabase (Views)

- (CBLQueryIteratorBlock) queryViewNamed: (NSString*)viewName
                                 options: (CBLQueryOptions*)options
                          ifChangedSince: (SequenceNumber)ifChangedSince
                            lastSequence: (SequenceNumber*)outLastSequence
                                  status: (CBLStatus*)outStatus
{
    CBLStatus status;
    CBLQueryIteratorBlock iterator = nil;
    SequenceNumber lastSequence = 0;
    do {
        if (viewName) {
            CBLView* view = [self viewNamed: viewName];
            if (!view) {
                status = kCBLStatusNotFound;
                break;
            }
            lastSequence = view.lastSequenceIndexed;
            if (options->indexUpdateMode == kCBLUpdateIndexBefore || lastSequence <= 0) {
                status = [view updateIndex];
                if (CBLStatusIsError(status)) {
                    Warn(@"Failed to update view index: %d", status);
                    break;
                }
                lastSequence = view.lastSequenceIndexed;
            } else if (options->indexUpdateMode == kCBLUpdateIndexAfter &&
                       lastSequence < self.lastSequenceNumber) {
                [self doAsync: ^{
                    [view updateIndex];
                }];
            }
            if (view.lastSequenceChangedAt <= ifChangedSince) {
                status = 304;
                break;
            }
            iterator = [view _queryWithOptions: options status: &status];
        } else {
            // nil view means query _all_docs
            iterator = [self getAllDocs: options status: &status];
            lastSequence = self.lastSequenceNumber;
        }
    } while(false); // just to allow 'break' within the block

    if (outLastSequence)
        *outLastSequence = lastSequence;
    if (outStatus)
        *outStatus = status;
    return iterator;
}

@end<|MERGE_RESOLUTION|>--- conflicted
+++ resolved
@@ -213,17 +213,13 @@
 
 
 - (void) runAsync: (void (^)(CBLQueryEnumerator*, NSError*))onComplete {
-<<<<<<< HEAD
     [self runAsyncIfChangedSince: 0 onComplete: onComplete];
 }
 
 - (void) runAsyncIfChangedSince: (SequenceNumber)ifChangedSince
                      onComplete: (void (^)(CBLQueryEnumerator*, NSError*))onComplete
 {
-    LogTo(Query, @"%@: Async query...", self);
-=======
     LogTo(Query, @"%@: Async query %@/%@...", self, _database.name, (_view.name ?: @"_all_docs"));
->>>>>>> f6a3d8e6
     NSString* viewName = _view.name;
     CBLQueryOptions *options = self.queryOptions;
     
@@ -231,7 +227,6 @@
         // On the background server thread, run the query:
         CBLStatus status;
         SequenceNumber lastSequence;
-<<<<<<< HEAD
         CBLQueryIteratorBlock iterator = [bgdb queryViewNamed: viewName
                                                       options: options
                                                ifChangedSince: ifChangedSince
@@ -251,13 +246,6 @@
         }
 
         [_database.manager doAsync: ^{
-=======
-        NSArray* rows = [bgdb queryViewNamed: viewName
-                                     options: options
-                                lastSequence: &lastSequence
-                                      status: &status];
-        [_database.manager doAsync:^{
->>>>>>> f6a3d8e6
             // Back on original thread, call the onComplete block:
             LogTo(Query, @"%@: ...async query finished (%u rows, status %d)",
                   self, (unsigned)rows.count, status);
@@ -742,16 +730,10 @@
 
 
 - (NSString*) description {
-<<<<<<< HEAD
-    NSString* valueStr = @"<none>";
-    if (self.value)
-        valueStr = [CBLJSON stringWithJSONObject: self.value options: CBLJSONWritingAllowFragments error: nil];
-=======
     NSString* valueStr = @"nil";
     if (self.value)
         valueStr = [CBLJSON stringWithJSONObject: self.value
                                          options: CBLJSONWritingAllowFragments error: nil];
->>>>>>> f6a3d8e6
     return [NSString stringWithFormat: @"%@[key=%@; value=%@; id=%@]",
             [self class],
             [CBLJSON stringWithJSONObject: self.key options: CBLJSONWritingAllowFragments error: nil],
