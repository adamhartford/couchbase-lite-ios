//
//  TDReplicatorManager.h
//  TouchDB
//
//  Created by Jens Alfke on 2/15/12.
//  Copyright (c) 2012 Couchbase, Inc. All rights reserved.
//

#import <TouchDB/TD_Database.h>
@class TD_DatabaseManager;
@protocol TDAuthorizer;


extern NSString* const kTDReplicatorDatabaseName;


/** Manages the _replicator database for persistent replications.
    It doesn't really have an API; it works on its own by monitoring the '_replicator' database, and docs in it, for changes. Applications use the regular document APIs to manage replications.
    A TD_Server owns an instance of this class. */
@interface TDReplicatorManager : NSObject
{
<<<<<<< HEAD
    TDDatabaseManager* _dbManager;
    TDDatabase* _replicatorDB;
=======
    TD_DatabaseManager* _dbManager;
    TD_Database* _replicatorDB;
    NSThread* _thread;
>>>>>>> f65aeaef
    NSMutableDictionary* _replicatorsByDocID;
    BOOL _updateInProgress;
}

- (id) initWithDatabaseManager: (TD_DatabaseManager*)dbManager;

- (void) start;
- (void) stop;

/** Examines the JSON object describing a replication and determines the local database and remote URL, and some of the other parameters. */
- (TDStatus) parseReplicatorProperties: (NSDictionary*)body
                            toDatabase: (TD_Database**)outDatabase
                                remote: (NSURL**)outRemote
                                isPush: (BOOL*)outIsPush
                          createTarget: (BOOL*)outCreateTarget
                               headers: (NSDictionary**)outHeaders
                            authorizer: (id<TDAuthorizer>*)outAuthorizer;

@end<|MERGE_RESOLUTION|>--- conflicted
+++ resolved
@@ -19,14 +19,8 @@
     A TD_Server owns an instance of this class. */
 @interface TDReplicatorManager : NSObject
 {
-<<<<<<< HEAD
-    TDDatabaseManager* _dbManager;
-    TDDatabase* _replicatorDB;
-=======
     TD_DatabaseManager* _dbManager;
     TD_Database* _replicatorDB;
-    NSThread* _thread;
->>>>>>> f65aeaef
     NSMutableDictionary* _replicatorsByDocID;
     BOOL _updateInProgress;
 }
