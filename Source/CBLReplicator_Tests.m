--- conflicted
+++ resolved
@@ -311,13 +311,8 @@
 
     // Replicate again; should complete but add no revisions:
     Log(@"Second replication, should get no more revs:");
-<<<<<<< HEAD
-    replic8Continuous(db, remoteURL, NO, nil);
-    CAssertEq(db.lastSequenceNumber, 2u);
-=======
     replic8Continuous(db, remoteURL, NO, nil, nil);
-    CAssertEq(db.lastSequenceNumber, 3);
->>>>>>> 500fa800
+    CAssertEq(db.lastSequenceNumber, 2);
 
     CBL_Revision* doc = [db getDocumentWithID: @"doc1" revisionID: nil];
     CAssert(doc);
